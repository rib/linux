/*
 * Copyright (C) 2012 ARM Ltd.
 *
 * This program is free software; you can redistribute it and/or modify
 * it under the terms of the GNU General Public License version 2 as
 * published by the Free Software Foundation.
 *
 * This program is distributed in the hope that it will be useful,
 * but WITHOUT ANY WARRANTY; without even the implied warranty of
 * MERCHANTABILITY or FITNESS FOR A PARTICULAR PURPOSE.  See the
 * GNU General Public License for more details.
 *
 * You should have received a copy of the GNU General Public License
 * along with this program.  If not, see <http://www.gnu.org/licenses/>.
 */
#ifndef __ASM_PGTABLE_H
#define __ASM_PGTABLE_H

#include <asm/bug.h>
#include <asm/proc-fns.h>

#include <asm/memory.h>
#include <asm/pgtable-hwdef.h>

/*
 * Software defined PTE bits definition.
 */
#define PTE_VALID		(_AT(pteval_t, 1) << 0)
#define PTE_WRITE		(PTE_DBM)		 /* same as DBM (51) */
#define PTE_DIRTY		(_AT(pteval_t, 1) << 55)
#define PTE_SPECIAL		(_AT(pteval_t, 1) << 56)
#define PTE_PROT_NONE		(_AT(pteval_t, 1) << 58) /* only when !PTE_VALID */

/*
 * VMALLOC and SPARSEMEM_VMEMMAP ranges.
 *
 * VMEMAP_SIZE: allows the whole VA space to be covered by a struct page array
 *	(rounded up to PUD_SIZE).
 * VMALLOC_START: beginning of the kernel VA space
 * VMALLOC_END: extends to the available space below vmmemmap, PCI I/O space,
 *	fixed mappings and modules
 */
#define VMEMMAP_SIZE		ALIGN((1UL << (VA_BITS - PAGE_SHIFT)) * sizeof(struct page), PUD_SIZE)

#ifndef CONFIG_KASAN
#define VMALLOC_START		(VA_START)
#else
#include <asm/kasan.h>
#define VMALLOC_START		(KASAN_SHADOW_END + SZ_64K)
#endif

#define VMALLOC_END		(PAGE_OFFSET - PUD_SIZE - VMEMMAP_SIZE - SZ_64K)

#define vmemmap			((struct page *)(VMALLOC_END + SZ_64K))

#define FIRST_USER_ADDRESS	0UL

#ifndef __ASSEMBLY__

#include <linux/mmdebug.h>

extern void __pte_error(const char *file, int line, unsigned long val);
extern void __pmd_error(const char *file, int line, unsigned long val);
extern void __pud_error(const char *file, int line, unsigned long val);
extern void __pgd_error(const char *file, int line, unsigned long val);

#define PROT_DEFAULT		(PTE_TYPE_PAGE | PTE_AF | PTE_SHARED)
#define PROT_SECT_DEFAULT	(PMD_TYPE_SECT | PMD_SECT_AF | PMD_SECT_S)

#define PROT_DEVICE_nGnRnE	(PROT_DEFAULT | PTE_PXN | PTE_UXN | PTE_ATTRINDX(MT_DEVICE_nGnRnE))
#define PROT_DEVICE_nGnRE	(PROT_DEFAULT | PTE_PXN | PTE_UXN | PTE_ATTRINDX(MT_DEVICE_nGnRE))
#define PROT_NORMAL_NC		(PROT_DEFAULT | PTE_PXN | PTE_UXN | PTE_ATTRINDX(MT_NORMAL_NC))
#define PROT_NORMAL_WT		(PROT_DEFAULT | PTE_PXN | PTE_UXN | PTE_ATTRINDX(MT_NORMAL_WT))
#define PROT_NORMAL		(PROT_DEFAULT | PTE_PXN | PTE_UXN | PTE_ATTRINDX(MT_NORMAL))

#define PROT_SECT_DEVICE_nGnRE	(PROT_SECT_DEFAULT | PMD_SECT_PXN | PMD_SECT_UXN | PMD_ATTRINDX(MT_DEVICE_nGnRE))
#define PROT_SECT_NORMAL	(PROT_SECT_DEFAULT | PMD_SECT_PXN | PMD_SECT_UXN | PMD_ATTRINDX(MT_NORMAL))
#define PROT_SECT_NORMAL_EXEC	(PROT_SECT_DEFAULT | PMD_SECT_UXN | PMD_ATTRINDX(MT_NORMAL))

#define _PAGE_DEFAULT		(PROT_DEFAULT | PTE_ATTRINDX(MT_NORMAL))

#define PAGE_KERNEL		__pgprot(_PAGE_DEFAULT | PTE_PXN | PTE_UXN | PTE_DIRTY | PTE_WRITE)
#define PAGE_KERNEL_RO		__pgprot(_PAGE_DEFAULT | PTE_PXN | PTE_UXN | PTE_DIRTY | PTE_RDONLY)
<<<<<<< HEAD
=======
#define PAGE_KERNEL_ROX	__pgprot(_PAGE_DEFAULT | PTE_UXN | PTE_DIRTY | PTE_RDONLY)
>>>>>>> 06a691e6
#define PAGE_KERNEL_EXEC	__pgprot(_PAGE_DEFAULT | PTE_UXN | PTE_DIRTY | PTE_WRITE)
#define PAGE_KERNEL_EXEC_CONT	__pgprot(_PAGE_DEFAULT | PTE_UXN | PTE_DIRTY | PTE_WRITE | PTE_CONT)

#define PAGE_HYP		__pgprot(_PAGE_DEFAULT | PTE_HYP)
#define PAGE_HYP_DEVICE		__pgprot(PROT_DEVICE_nGnRE | PTE_HYP)

#define PAGE_S2			__pgprot(PROT_DEFAULT | PTE_S2_MEMATTR(MT_S2_NORMAL) | PTE_S2_RDONLY)
#define PAGE_S2_DEVICE		__pgprot(PROT_DEFAULT | PTE_S2_MEMATTR(MT_S2_DEVICE_nGnRE) | PTE_S2_RDONLY | PTE_UXN)

#define PAGE_NONE		__pgprot(((_PAGE_DEFAULT) & ~PTE_VALID) | PTE_PROT_NONE | PTE_PXN | PTE_UXN)
#define PAGE_SHARED		__pgprot(_PAGE_DEFAULT | PTE_USER | PTE_NG | PTE_PXN | PTE_UXN | PTE_WRITE)
#define PAGE_SHARED_EXEC	__pgprot(_PAGE_DEFAULT | PTE_USER | PTE_NG | PTE_PXN | PTE_WRITE)
#define PAGE_COPY		__pgprot(_PAGE_DEFAULT | PTE_USER | PTE_NG | PTE_PXN | PTE_UXN)
#define PAGE_COPY_EXEC		__pgprot(_PAGE_DEFAULT | PTE_USER | PTE_NG | PTE_PXN)
#define PAGE_READONLY		__pgprot(_PAGE_DEFAULT | PTE_USER | PTE_NG | PTE_PXN | PTE_UXN)
#define PAGE_READONLY_EXEC	__pgprot(_PAGE_DEFAULT | PTE_USER | PTE_NG | PTE_PXN)

#define __P000  PAGE_NONE
#define __P001  PAGE_READONLY
#define __P010  PAGE_COPY
#define __P011  PAGE_COPY
#define __P100  PAGE_READONLY_EXEC
#define __P101  PAGE_READONLY_EXEC
#define __P110  PAGE_COPY_EXEC
#define __P111  PAGE_COPY_EXEC

#define __S000  PAGE_NONE
#define __S001  PAGE_READONLY
#define __S010  PAGE_SHARED
#define __S011  PAGE_SHARED
#define __S100  PAGE_READONLY_EXEC
#define __S101  PAGE_READONLY_EXEC
#define __S110  PAGE_SHARED_EXEC
#define __S111  PAGE_SHARED_EXEC

/*
 * ZERO_PAGE is a global shared page that is always zero: used
 * for zero-mapped memory areas etc..
 */
extern struct page *empty_zero_page;
#define ZERO_PAGE(vaddr)	(empty_zero_page)

#define pte_ERROR(pte)		__pte_error(__FILE__, __LINE__, pte_val(pte))

#define pte_pfn(pte)		((pte_val(pte) & PHYS_MASK) >> PAGE_SHIFT)

#define pfn_pte(pfn,prot)	(__pte(((phys_addr_t)(pfn) << PAGE_SHIFT) | pgprot_val(prot)))

#define pte_none(pte)		(!pte_val(pte))
#define pte_clear(mm,addr,ptep)	set_pte(ptep, __pte(0))
#define pte_page(pte)		(pfn_to_page(pte_pfn(pte)))

/* Find an entry in the third-level page table. */
#define pte_index(addr)		(((addr) >> PAGE_SHIFT) & (PTRS_PER_PTE - 1))

#define pte_offset_kernel(dir,addr)	(pmd_page_vaddr(*(dir)) + pte_index(addr))

#define pte_offset_map(dir,addr)	pte_offset_kernel((dir), (addr))
#define pte_offset_map_nested(dir,addr)	pte_offset_kernel((dir), (addr))
#define pte_unmap(pte)			do { } while (0)
#define pte_unmap_nested(pte)		do { } while (0)

/*
 * The following only work if pte_present(). Undefined behaviour otherwise.
 */
#define pte_present(pte)	(!!(pte_val(pte) & (PTE_VALID | PTE_PROT_NONE)))
#define pte_young(pte)		(!!(pte_val(pte) & PTE_AF))
#define pte_special(pte)	(!!(pte_val(pte) & PTE_SPECIAL))
#define pte_write(pte)		(!!(pte_val(pte) & PTE_WRITE))
#define pte_exec(pte)		(!(pte_val(pte) & PTE_UXN))
#define pte_cont(pte)		(!!(pte_val(pte) & PTE_CONT))

#ifdef CONFIG_ARM64_HW_AFDBM
#define pte_hw_dirty(pte)	(pte_write(pte) && !(pte_val(pte) & PTE_RDONLY))
#else
#define pte_hw_dirty(pte)	(0)
#endif
#define pte_sw_dirty(pte)	(!!(pte_val(pte) & PTE_DIRTY))
#define pte_dirty(pte)		(pte_sw_dirty(pte) || pte_hw_dirty(pte))

#define pte_valid(pte)		(!!(pte_val(pte) & PTE_VALID))
#define pte_valid_user(pte) \
	((pte_val(pte) & (PTE_VALID | PTE_USER)) == (PTE_VALID | PTE_USER))
#define pte_valid_not_user(pte) \
	((pte_val(pte) & (PTE_VALID | PTE_USER)) == PTE_VALID)

static inline pte_t clear_pte_bit(pte_t pte, pgprot_t prot)
{
	pte_val(pte) &= ~pgprot_val(prot);
	return pte;
}

static inline pte_t set_pte_bit(pte_t pte, pgprot_t prot)
{
	pte_val(pte) |= pgprot_val(prot);
	return pte;
}

static inline pte_t pte_wrprotect(pte_t pte)
{
	return clear_pte_bit(pte, __pgprot(PTE_WRITE));
}

static inline pte_t pte_mkwrite(pte_t pte)
{
	return set_pte_bit(pte, __pgprot(PTE_WRITE));
}

static inline pte_t pte_mkclean(pte_t pte)
{
	return clear_pte_bit(pte, __pgprot(PTE_DIRTY));
}

static inline pte_t pte_mkdirty(pte_t pte)
{
	return set_pte_bit(pte, __pgprot(PTE_DIRTY));
}

static inline pte_t pte_mkold(pte_t pte)
{
	return clear_pte_bit(pte, __pgprot(PTE_AF));
}

static inline pte_t pte_mkyoung(pte_t pte)
{
	return set_pte_bit(pte, __pgprot(PTE_AF));
}

static inline pte_t pte_mkspecial(pte_t pte)
{
	return set_pte_bit(pte, __pgprot(PTE_SPECIAL));
}

static inline pte_t pte_mkcont(pte_t pte)
{
	return set_pte_bit(pte, __pgprot(PTE_CONT));
}

static inline pte_t pte_mknoncont(pte_t pte)
{
	return clear_pte_bit(pte, __pgprot(PTE_CONT));
}

static inline void set_pte(pte_t *ptep, pte_t pte)
{
	*ptep = pte;

	/*
	 * Only if the new pte is valid and kernel, otherwise TLB maintenance
	 * or update_mmu_cache() have the necessary barriers.
	 */
	if (pte_valid_not_user(pte)) {
		dsb(ishst);
		isb();
	}
}

struct mm_struct;
struct vm_area_struct;

extern void __sync_icache_dcache(pte_t pteval, unsigned long addr);

/*
 * PTE bits configuration in the presence of hardware Dirty Bit Management
 * (PTE_WRITE == PTE_DBM):
 *
 * Dirty  Writable | PTE_RDONLY  PTE_WRITE  PTE_DIRTY (sw)
 *   0      0      |   1           0          0
 *   0      1      |   1           1          0
 *   1      0      |   1           0          1
 *   1      1      |   0           1          x
 *
 * When hardware DBM is not present, the sofware PTE_DIRTY bit is updated via
 * the page fault mechanism. Checking the dirty status of a pte becomes:
 *
 *   PTE_DIRTY || (PTE_WRITE && !PTE_RDONLY)
 */
static inline void set_pte_at(struct mm_struct *mm, unsigned long addr,
			      pte_t *ptep, pte_t pte)
{
	if (pte_valid_user(pte)) {
		if (!pte_special(pte) && pte_exec(pte))
			__sync_icache_dcache(pte, addr);
		if (pte_sw_dirty(pte) && pte_write(pte))
			pte_val(pte) &= ~PTE_RDONLY;
		else
			pte_val(pte) |= PTE_RDONLY;
	}

	/*
	 * If the existing pte is valid, check for potential race with
	 * hardware updates of the pte (ptep_set_access_flags safely changes
	 * valid ptes without going through an invalid entry).
	 */
	if (IS_ENABLED(CONFIG_DEBUG_VM) && IS_ENABLED(CONFIG_ARM64_HW_AFDBM) &&
	    pte_valid(*ptep)) {
		BUG_ON(!pte_young(pte));
		BUG_ON(pte_write(*ptep) && !pte_dirty(pte));
	}

	set_pte(ptep, pte);
}

/*
 * Huge pte definitions.
 */
#define pte_huge(pte)		(!(pte_val(pte) & PTE_TABLE_BIT))
#define pte_mkhuge(pte)		(__pte(pte_val(pte) & ~PTE_TABLE_BIT))

/*
 * Hugetlb definitions.
 */
#define HUGE_MAX_HSTATE		2
#define HPAGE_SHIFT		PMD_SHIFT
#define HPAGE_SIZE		(_AC(1, UL) << HPAGE_SHIFT)
#define HPAGE_MASK		(~(HPAGE_SIZE - 1))
#define HUGETLB_PAGE_ORDER	(HPAGE_SHIFT - PAGE_SHIFT)

#define __HAVE_ARCH_PTE_SPECIAL

static inline pte_t pud_pte(pud_t pud)
{
	return __pte(pud_val(pud));
}

static inline pmd_t pud_pmd(pud_t pud)
{
	return __pmd(pud_val(pud));
}

static inline pte_t pmd_pte(pmd_t pmd)
{
	return __pte(pmd_val(pmd));
}

static inline pmd_t pte_pmd(pte_t pte)
{
	return __pmd(pte_val(pte));
}

static inline pgprot_t mk_sect_prot(pgprot_t prot)
{
	return __pgprot(pgprot_val(prot) & ~PTE_TABLE_BIT);
}

/*
 * THP definitions.
 */

#ifdef CONFIG_TRANSPARENT_HUGEPAGE
#define pmd_trans_huge(pmd)	(pmd_val(pmd) && !(pmd_val(pmd) & PMD_TABLE_BIT))
#define pmd_trans_splitting(pmd)	pte_special(pmd_pte(pmd))
#ifdef CONFIG_HAVE_RCU_TABLE_FREE
#define __HAVE_ARCH_PMDP_SPLITTING_FLUSH
struct vm_area_struct;
void pmdp_splitting_flush(struct vm_area_struct *vma, unsigned long address,
			  pmd_t *pmdp);
#endif /* CONFIG_HAVE_RCU_TABLE_FREE */
#endif /* CONFIG_TRANSPARENT_HUGEPAGE */

#define pmd_dirty(pmd)		pte_dirty(pmd_pte(pmd))
#define pmd_young(pmd)		pte_young(pmd_pte(pmd))
#define pmd_wrprotect(pmd)	pte_pmd(pte_wrprotect(pmd_pte(pmd)))
#define pmd_mksplitting(pmd)	pte_pmd(pte_mkspecial(pmd_pte(pmd)))
#define pmd_mkold(pmd)		pte_pmd(pte_mkold(pmd_pte(pmd)))
#define pmd_mkwrite(pmd)	pte_pmd(pte_mkwrite(pmd_pte(pmd)))
#define pmd_mkdirty(pmd)	pte_pmd(pte_mkdirty(pmd_pte(pmd)))
#define pmd_mkyoung(pmd)	pte_pmd(pte_mkyoung(pmd_pte(pmd)))
#define pmd_mknotpresent(pmd)	(__pmd(pmd_val(pmd) & ~PMD_TYPE_MASK))

#define __HAVE_ARCH_PMD_WRITE
#define pmd_write(pmd)		pte_write(pmd_pte(pmd))

#define pmd_mkhuge(pmd)		(__pmd(pmd_val(pmd) & ~PMD_TABLE_BIT))

#define pmd_pfn(pmd)		(((pmd_val(pmd) & PMD_MASK) & PHYS_MASK) >> PAGE_SHIFT)
#define pfn_pmd(pfn,prot)	(__pmd(((phys_addr_t)(pfn) << PAGE_SHIFT) | pgprot_val(prot)))
#define mk_pmd(page,prot)	pfn_pmd(page_to_pfn(page),prot)

#define pud_write(pud)		pte_write(pud_pte(pud))
#define pud_pfn(pud)		(((pud_val(pud) & PUD_MASK) & PHYS_MASK) >> PAGE_SHIFT)

#define set_pmd_at(mm, addr, pmdp, pmd)	set_pte_at(mm, addr, (pte_t *)pmdp, pmd_pte(pmd))

static inline int has_transparent_hugepage(void)
{
	return 1;
}

#define __pgprot_modify(prot,mask,bits) \
	__pgprot((pgprot_val(prot) & ~(mask)) | (bits))

/*
 * Mark the prot value as uncacheable and unbufferable.
 */
#define pgprot_noncached(prot) \
	__pgprot_modify(prot, PTE_ATTRINDX_MASK, PTE_ATTRINDX(MT_DEVICE_nGnRnE) | PTE_PXN | PTE_UXN)
#define pgprot_writecombine(prot) \
	__pgprot_modify(prot, PTE_ATTRINDX_MASK, PTE_ATTRINDX(MT_NORMAL_NC) | PTE_PXN | PTE_UXN)
#define pgprot_device(prot) \
	__pgprot_modify(prot, PTE_ATTRINDX_MASK, PTE_ATTRINDX(MT_DEVICE_nGnRE) | PTE_PXN | PTE_UXN)
#define __HAVE_PHYS_MEM_ACCESS_PROT
struct file;
extern pgprot_t phys_mem_access_prot(struct file *file, unsigned long pfn,
				     unsigned long size, pgprot_t vma_prot);

#define pmd_none(pmd)		(!pmd_val(pmd))
#define pmd_present(pmd)	(pmd_val(pmd))

#define pmd_bad(pmd)		(!(pmd_val(pmd) & 2))

#define pmd_table(pmd)		((pmd_val(pmd) & PMD_TYPE_MASK) == \
				 PMD_TYPE_TABLE)
#define pmd_sect(pmd)		((pmd_val(pmd) & PMD_TYPE_MASK) == \
				 PMD_TYPE_SECT)

#ifdef CONFIG_ARM64_64K_PAGES
#define pud_sect(pud)		(0)
#define pud_table(pud)		(1)
#else
#define pud_sect(pud)		((pud_val(pud) & PUD_TYPE_MASK) == \
				 PUD_TYPE_SECT)
#define pud_table(pud)		((pud_val(pud) & PUD_TYPE_MASK) == \
				 PUD_TYPE_TABLE)
#endif

static inline void set_pmd(pmd_t *pmdp, pmd_t pmd)
{
	*pmdp = pmd;
	dsb(ishst);
	isb();
}

static inline void pmd_clear(pmd_t *pmdp)
{
	set_pmd(pmdp, __pmd(0));
}

static inline pte_t *pmd_page_vaddr(pmd_t pmd)
{
	return __va(pmd_val(pmd) & PHYS_MASK & (s32)PAGE_MASK);
}

#define pmd_page(pmd)		pfn_to_page(__phys_to_pfn(pmd_val(pmd) & PHYS_MASK))

/*
 * Conversion functions: convert a page and protection to a page entry,
 * and a page entry and page directory to the page they refer to.
 */
#define mk_pte(page,prot)	pfn_pte(page_to_pfn(page),prot)

#if CONFIG_PGTABLE_LEVELS > 2

#define pmd_ERROR(pmd)		__pmd_error(__FILE__, __LINE__, pmd_val(pmd))

#define pud_none(pud)		(!pud_val(pud))
#define pud_bad(pud)		(!(pud_val(pud) & 2))
#define pud_present(pud)	(pud_val(pud))

static inline void set_pud(pud_t *pudp, pud_t pud)
{
	*pudp = pud;
	dsb(ishst);
	isb();
}

static inline void pud_clear(pud_t *pudp)
{
	set_pud(pudp, __pud(0));
}

static inline pmd_t *pud_page_vaddr(pud_t pud)
{
	return __va(pud_val(pud) & PHYS_MASK & (s32)PAGE_MASK);
}

/* Find an entry in the second-level page table. */
#define pmd_index(addr)		(((addr) >> PMD_SHIFT) & (PTRS_PER_PMD - 1))

static inline pmd_t *pmd_offset(pud_t *pud, unsigned long addr)
{
	return (pmd_t *)pud_page_vaddr(*pud) + pmd_index(addr);
}

#define pud_page(pud)		pfn_to_page(__phys_to_pfn(pud_val(pud) & PHYS_MASK))

#endif	/* CONFIG_PGTABLE_LEVELS > 2 */

#if CONFIG_PGTABLE_LEVELS > 3

#define pud_ERROR(pud)		__pud_error(__FILE__, __LINE__, pud_val(pud))

#define pgd_none(pgd)		(!pgd_val(pgd))
#define pgd_bad(pgd)		(!(pgd_val(pgd) & 2))
#define pgd_present(pgd)	(pgd_val(pgd))

static inline void set_pgd(pgd_t *pgdp, pgd_t pgd)
{
	*pgdp = pgd;
	dsb(ishst);
}

static inline void pgd_clear(pgd_t *pgdp)
{
	set_pgd(pgdp, __pgd(0));
}

static inline pud_t *pgd_page_vaddr(pgd_t pgd)
{
	return __va(pgd_val(pgd) & PHYS_MASK & (s32)PAGE_MASK);
}

/* Find an entry in the frst-level page table. */
#define pud_index(addr)		(((addr) >> PUD_SHIFT) & (PTRS_PER_PUD - 1))

static inline pud_t *pud_offset(pgd_t *pgd, unsigned long addr)
{
	return (pud_t *)pgd_page_vaddr(*pgd) + pud_index(addr);
}

#define pgd_page(pgd)		pfn_to_page(__phys_to_pfn(pgd_val(pgd) & PHYS_MASK))

#endif  /* CONFIG_PGTABLE_LEVELS > 3 */

#define pgd_ERROR(pgd)		__pgd_error(__FILE__, __LINE__, pgd_val(pgd))

/* to find an entry in a page-table-directory */
#define pgd_index(addr)		(((addr) >> PGDIR_SHIFT) & (PTRS_PER_PGD - 1))

#define pgd_offset(mm, addr)	((mm)->pgd+pgd_index(addr))

/* to find an entry in a kernel page-table-directory */
#define pgd_offset_k(addr)	pgd_offset(&init_mm, addr)

static inline pte_t pte_modify(pte_t pte, pgprot_t newprot)
{
	const pteval_t mask = PTE_USER | PTE_PXN | PTE_UXN | PTE_RDONLY |
			      PTE_PROT_NONE | PTE_VALID | PTE_WRITE;
	/* preserve the hardware dirty information */
	if (pte_hw_dirty(pte))
		pte = pte_mkdirty(pte);
	pte_val(pte) = (pte_val(pte) & ~mask) | (pgprot_val(newprot) & mask);
	return pte;
}

static inline pmd_t pmd_modify(pmd_t pmd, pgprot_t newprot)
{
	return pte_pmd(pte_modify(pmd_pte(pmd), newprot));
}

#ifdef CONFIG_ARM64_HW_AFDBM
/*
 * Atomic pte/pmd modifications.
 */
#define __HAVE_ARCH_PTEP_TEST_AND_CLEAR_YOUNG
static inline int ptep_test_and_clear_young(struct vm_area_struct *vma,
					    unsigned long address,
					    pte_t *ptep)
{
	pteval_t pteval;
	unsigned int tmp, res;

	asm volatile("//	ptep_test_and_clear_young\n"
	"	prfm	pstl1strm, %2\n"
	"1:	ldxr	%0, %2\n"
	"	ubfx	%w3, %w0, %5, #1	// extract PTE_AF (young)\n"
	"	and	%0, %0, %4		// clear PTE_AF\n"
	"	stxr	%w1, %0, %2\n"
	"	cbnz	%w1, 1b\n"
	: "=&r" (pteval), "=&r" (tmp), "+Q" (pte_val(*ptep)), "=&r" (res)
	: "L" (~PTE_AF), "I" (ilog2(PTE_AF)));

	return res;
}

#ifdef CONFIG_TRANSPARENT_HUGEPAGE
#define __HAVE_ARCH_PMDP_TEST_AND_CLEAR_YOUNG
static inline int pmdp_test_and_clear_young(struct vm_area_struct *vma,
					    unsigned long address,
					    pmd_t *pmdp)
{
	return ptep_test_and_clear_young(vma, address, (pte_t *)pmdp);
}
#endif /* CONFIG_TRANSPARENT_HUGEPAGE */

#define __HAVE_ARCH_PTEP_GET_AND_CLEAR
static inline pte_t ptep_get_and_clear(struct mm_struct *mm,
				       unsigned long address, pte_t *ptep)
{
	pteval_t old_pteval;
	unsigned int tmp;

	asm volatile("//	ptep_get_and_clear\n"
	"	prfm	pstl1strm, %2\n"
	"1:	ldxr	%0, %2\n"
	"	stxr	%w1, xzr, %2\n"
	"	cbnz	%w1, 1b\n"
	: "=&r" (old_pteval), "=&r" (tmp), "+Q" (pte_val(*ptep)));

	return __pte(old_pteval);
}

#ifdef CONFIG_TRANSPARENT_HUGEPAGE
#define __HAVE_ARCH_PMDP_GET_AND_CLEAR
static inline pmd_t pmdp_get_and_clear(struct mm_struct *mm,
				       unsigned long address, pmd_t *pmdp)
{
	return pte_pmd(ptep_get_and_clear(mm, address, (pte_t *)pmdp));
}
#endif /* CONFIG_TRANSPARENT_HUGEPAGE */

/*
 * ptep_set_wrprotect - mark read-only while trasferring potential hardware
 * dirty status (PTE_DBM && !PTE_RDONLY) to the software PTE_DIRTY bit.
 */
#define __HAVE_ARCH_PTEP_SET_WRPROTECT
static inline void ptep_set_wrprotect(struct mm_struct *mm, unsigned long address, pte_t *ptep)
{
	pteval_t pteval;
	unsigned long tmp;

	asm volatile("//	ptep_set_wrprotect\n"
	"	prfm	pstl1strm, %2\n"
	"1:	ldxr	%0, %2\n"
	"	tst	%0, %4			// check for hw dirty (!PTE_RDONLY)\n"
	"	csel	%1, %3, xzr, eq		// set PTE_DIRTY|PTE_RDONLY if dirty\n"
	"	orr	%0, %0, %1		// if !dirty, PTE_RDONLY is already set\n"
	"	and	%0, %0, %5		// clear PTE_WRITE/PTE_DBM\n"
	"	stxr	%w1, %0, %2\n"
	"	cbnz	%w1, 1b\n"
	: "=&r" (pteval), "=&r" (tmp), "+Q" (pte_val(*ptep))
	: "r" (PTE_DIRTY|PTE_RDONLY), "L" (PTE_RDONLY), "L" (~PTE_WRITE)
	: "cc");
}

#ifdef CONFIG_TRANSPARENT_HUGEPAGE
#define __HAVE_ARCH_PMDP_SET_WRPROTECT
static inline void pmdp_set_wrprotect(struct mm_struct *mm,
				      unsigned long address, pmd_t *pmdp)
{
	ptep_set_wrprotect(mm, address, (pte_t *)pmdp);
}
#endif
#endif	/* CONFIG_ARM64_HW_AFDBM */

extern pgd_t swapper_pg_dir[PTRS_PER_PGD];
extern pgd_t idmap_pg_dir[PTRS_PER_PGD];

/*
 * Encode and decode a swap entry:
 *	bits 0-1:	present (must be zero)
 *	bits 2-7:	swap type
 *	bits 8-57:	swap offset
 */
#define __SWP_TYPE_SHIFT	2
#define __SWP_TYPE_BITS		6
#define __SWP_OFFSET_BITS	50
#define __SWP_TYPE_MASK		((1 << __SWP_TYPE_BITS) - 1)
#define __SWP_OFFSET_SHIFT	(__SWP_TYPE_BITS + __SWP_TYPE_SHIFT)
#define __SWP_OFFSET_MASK	((1UL << __SWP_OFFSET_BITS) - 1)

#define __swp_type(x)		(((x).val >> __SWP_TYPE_SHIFT) & __SWP_TYPE_MASK)
#define __swp_offset(x)		(((x).val >> __SWP_OFFSET_SHIFT) & __SWP_OFFSET_MASK)
#define __swp_entry(type,offset) ((swp_entry_t) { ((type) << __SWP_TYPE_SHIFT) | ((offset) << __SWP_OFFSET_SHIFT) })

#define __pte_to_swp_entry(pte)	((swp_entry_t) { pte_val(pte) })
#define __swp_entry_to_pte(swp)	((pte_t) { (swp).val })

/*
 * Ensure that there are not more swap files than can be encoded in the kernel
 * PTEs.
 */
#define MAX_SWAPFILES_CHECK() BUILD_BUG_ON(MAX_SWAPFILES_SHIFT > __SWP_TYPE_BITS)

extern int kern_addr_valid(unsigned long addr);

#include <asm-generic/pgtable.h>

#define pgtable_cache_init() do { } while (0)

/*
 * On AArch64, the cache coherency is handled via the set_pte_at() function.
 */
static inline void update_mmu_cache(struct vm_area_struct *vma,
				    unsigned long addr, pte_t *ptep)
{
	/*
	 * We don't do anything here, so there's a very small chance of
	 * us retaking a user fault which we just fixed up. The alternative
	 * is doing a dsb(ishst), but that penalises the fastpath.
	 */
}

#define update_mmu_cache_pmd(vma, address, pmd) do { } while (0)

#define kc_vaddr_to_offset(v)	((v) & ~VA_START)
#define kc_offset_to_vaddr(o)	((o) | VA_START)

#endif /* !__ASSEMBLY__ */

#endif /* __ASM_PGTABLE_H */<|MERGE_RESOLUTION|>--- conflicted
+++ resolved
@@ -81,10 +81,7 @@
 
 #define PAGE_KERNEL		__pgprot(_PAGE_DEFAULT | PTE_PXN | PTE_UXN | PTE_DIRTY | PTE_WRITE)
 #define PAGE_KERNEL_RO		__pgprot(_PAGE_DEFAULT | PTE_PXN | PTE_UXN | PTE_DIRTY | PTE_RDONLY)
-<<<<<<< HEAD
-=======
 #define PAGE_KERNEL_ROX	__pgprot(_PAGE_DEFAULT | PTE_UXN | PTE_DIRTY | PTE_RDONLY)
->>>>>>> 06a691e6
 #define PAGE_KERNEL_EXEC	__pgprot(_PAGE_DEFAULT | PTE_UXN | PTE_DIRTY | PTE_WRITE)
 #define PAGE_KERNEL_EXEC_CONT	__pgprot(_PAGE_DEFAULT | PTE_UXN | PTE_DIRTY | PTE_WRITE | PTE_CONT)
 
