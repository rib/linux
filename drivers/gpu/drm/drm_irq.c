--- conflicted
+++ resolved
@@ -805,15 +805,11 @@
  */
 u32 drm_vblank_count(struct drm_device *dev, int crtc)
 {
-<<<<<<< HEAD
+	struct drm_vblank_crtc *vblank = &dev->vblank[crtc];
+
 	if (WARN_ON(crtc >= dev->num_crtcs))
 		return 0;
-	return atomic_read(&dev->vblank[crtc].count);
-=======
-	struct drm_vblank_crtc *vblank = &dev->vblank[crtc];
-
 	return atomic_read(&vblank->count);
->>>>>>> 80b36f43
 }
 EXPORT_SYMBOL(drm_vblank_count);
 
@@ -1100,16 +1096,12 @@
 	unsigned long irqflags;
 	unsigned int seq;
 
-<<<<<<< HEAD
 	if (WARN_ON(crtc >= dev->num_crtcs))
 		return;
 
-	spin_lock_irqsave(&dev->vbl_lock, irqflags);
-=======
 	spin_lock_irqsave(&dev->event_lock, irqflags);
 
 	spin_lock(&dev->vbl_lock);
->>>>>>> 80b36f43
 	vblank_disable_and_save(dev, crtc);
 	wake_up(&vblank->queue);
 
@@ -1581,12 +1573,10 @@
 	if (!dev->num_crtcs)
 		return false;
 
-<<<<<<< HEAD
 	if (WARN_ON(crtc >= dev->num_crtcs))
 		return false;
-=======
+
 	spin_lock_irqsave(&dev->event_lock, irqflags);
->>>>>>> 80b36f43
 
 	/* Need timestamp lock to prevent concurrent execution with
 	 * vblank enable/disable, as this would cause inconsistent
