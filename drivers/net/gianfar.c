/*
 * drivers/net/gianfar.c
 *
 * Gianfar Ethernet Driver
 * This driver is designed for the non-CPM ethernet controllers
 * on the 85xx and 83xx family of integrated processors
 * Based on 8260_io/fcc_enet.c
 *
 * Author: Andy Fleming
 * Maintainer: Kumar Gala
 * Modifier: Sandeep Gopalpet <sandeep.kumar@freescale.com>
 *
 * Copyright 2002-2009 Freescale Semiconductor, Inc.
 * Copyright 2007 MontaVista Software, Inc.
 *
 * This program is free software; you can redistribute  it and/or modify it
 * under  the terms of  the GNU General  Public License as published by the
 * Free Software Foundation;  either version 2 of the  License, or (at your
 * option) any later version.
 *
 *  Gianfar:  AKA Lambda Draconis, "Dragon"
 *  RA 11 31 24.2
 *  Dec +69 19 52
 *  V 3.84
 *  B-V +1.62
 *
 *  Theory of operation
 *
 *  The driver is initialized through of_device. Configuration information
 *  is therefore conveyed through an OF-style device tree.
 *
 *  The Gianfar Ethernet Controller uses a ring of buffer
 *  descriptors.  The beginning is indicated by a register
 *  pointing to the physical address of the start of the ring.
 *  The end is determined by a "wrap" bit being set in the
 *  last descriptor of the ring.
 *
 *  When a packet is received, the RXF bit in the
 *  IEVENT register is set, triggering an interrupt when the
 *  corresponding bit in the IMASK register is also set (if
 *  interrupt coalescing is active, then the interrupt may not
 *  happen immediately, but will wait until either a set number
 *  of frames or amount of time have passed).  In NAPI, the
 *  interrupt handler will signal there is work to be done, and
 *  exit. This method will start at the last known empty
 *  descriptor, and process every subsequent descriptor until there
 *  are none left with data (NAPI will stop after a set number of
 *  packets to give time to other tasks, but will eventually
 *  process all the packets).  The data arrives inside a
 *  pre-allocated skb, and so after the skb is passed up to the
 *  stack, a new skb must be allocated, and the address field in
 *  the buffer descriptor must be updated to indicate this new
 *  skb.
 *
 *  When the kernel requests that a packet be transmitted, the
 *  driver starts where it left off last time, and points the
 *  descriptor at the buffer which was passed in.  The driver
 *  then informs the DMA engine that there are packets ready to
 *  be transmitted.  Once the controller is finished transmitting
 *  the packet, an interrupt may be triggered (under the same
 *  conditions as for reception, but depending on the TXF bit).
 *  The driver then cleans up the buffer.
 */

#include <linux/kernel.h>
#include <linux/string.h>
#include <linux/errno.h>
#include <linux/unistd.h>
#include <linux/slab.h>
#include <linux/interrupt.h>
#include <linux/init.h>
#include <linux/delay.h>
#include <linux/netdevice.h>
#include <linux/etherdevice.h>
#include <linux/skbuff.h>
#include <linux/if_vlan.h>
#include <linux/spinlock.h>
#include <linux/mm.h>
#include <linux/of_mdio.h>
#include <linux/of_platform.h>
#include <linux/ip.h>
#include <linux/tcp.h>
#include <linux/udp.h>
#include <linux/in.h>

#include <asm/io.h>
#include <asm/irq.h>
#include <asm/uaccess.h>
#include <linux/module.h>
#include <linux/dma-mapping.h>
#include <linux/crc32.h>
#include <linux/mii.h>
#include <linux/phy.h>
#include <linux/phy_fixed.h>
#include <linux/of.h>

#include "gianfar.h"
#include "fsl_pq_mdio.h"

#define TX_TIMEOUT      (1*HZ)
#undef BRIEF_GFAR_ERRORS
#undef VERBOSE_GFAR_ERRORS

const char gfar_driver_name[] = "Gianfar Ethernet";
const char gfar_driver_version[] = "1.3";

static int gfar_enet_open(struct net_device *dev);
static int gfar_start_xmit(struct sk_buff *skb, struct net_device *dev);
static void gfar_reset_task(struct work_struct *work);
static void gfar_timeout(struct net_device *dev);
static int gfar_close(struct net_device *dev);
struct sk_buff *gfar_new_skb(struct net_device *dev);
static void gfar_new_rxbdp(struct gfar_priv_rx_q *rx_queue, struct rxbd8 *bdp,
		struct sk_buff *skb);
static int gfar_set_mac_address(struct net_device *dev);
static int gfar_change_mtu(struct net_device *dev, int new_mtu);
static irqreturn_t gfar_error(int irq, void *dev_id);
static irqreturn_t gfar_transmit(int irq, void *dev_id);
static irqreturn_t gfar_interrupt(int irq, void *dev_id);
static void adjust_link(struct net_device *dev);
static void init_registers(struct net_device *dev);
static int init_phy(struct net_device *dev);
static int gfar_probe(struct of_device *ofdev,
		const struct of_device_id *match);
static int gfar_remove(struct of_device *ofdev);
static void free_skb_resources(struct gfar_private *priv);
static void gfar_set_multi(struct net_device *dev);
static void gfar_set_hash_for_addr(struct net_device *dev, u8 *addr);
static void gfar_configure_serdes(struct net_device *dev);
static int gfar_poll(struct napi_struct *napi, int budget);
#ifdef CONFIG_NET_POLL_CONTROLLER
static void gfar_netpoll(struct net_device *dev);
#endif
int gfar_clean_rx_ring(struct gfar_priv_rx_q *rx_queue, int rx_work_limit);
static int gfar_clean_tx_ring(struct gfar_priv_tx_q *tx_queue);
static int gfar_process_frame(struct net_device *dev, struct sk_buff *skb,
			      int amount_pull);
static void gfar_vlan_rx_register(struct net_device *netdev,
		                struct vlan_group *grp);
void gfar_halt(struct net_device *dev);
static void gfar_halt_nodisable(struct net_device *dev);
void gfar_start(struct net_device *dev);
static void gfar_clear_exact_match(struct net_device *dev);
static void gfar_set_mac_for_addr(struct net_device *dev, int num, u8 *addr);
static int gfar_ioctl(struct net_device *dev, struct ifreq *rq, int cmd);

MODULE_AUTHOR("Freescale Semiconductor, Inc");
MODULE_DESCRIPTION("Gianfar Ethernet Driver");
MODULE_LICENSE("GPL");

static void gfar_init_rxbdp(struct gfar_priv_rx_q *rx_queue, struct rxbd8 *bdp,
			    dma_addr_t buf)
{
	u32 lstatus;

	bdp->bufPtr = buf;

	lstatus = BD_LFLAG(RXBD_EMPTY | RXBD_INTERRUPT);
	if (bdp == rx_queue->rx_bd_base + rx_queue->rx_ring_size - 1)
		lstatus |= BD_LFLAG(RXBD_WRAP);

	eieio();

	bdp->lstatus = lstatus;
}

static int gfar_init_bds(struct net_device *ndev)
{
	struct gfar_private *priv = netdev_priv(ndev);
	struct gfar_priv_tx_q *tx_queue = NULL;
	struct gfar_priv_rx_q *rx_queue = NULL;
	struct txbd8 *txbdp;
	struct rxbd8 *rxbdp;
	int i, j;

	for (i = 0; i < priv->num_tx_queues; i++) {
		tx_queue = priv->tx_queue[i];
		/* Initialize some variables in our dev structure */
		tx_queue->num_txbdfree = tx_queue->tx_ring_size;
		tx_queue->dirty_tx = tx_queue->tx_bd_base;
		tx_queue->cur_tx = tx_queue->tx_bd_base;
		tx_queue->skb_curtx = 0;
		tx_queue->skb_dirtytx = 0;

		/* Initialize Transmit Descriptor Ring */
		txbdp = tx_queue->tx_bd_base;
		for (j = 0; j < tx_queue->tx_ring_size; j++) {
			txbdp->lstatus = 0;
			txbdp->bufPtr = 0;
			txbdp++;
		}

		/* Set the last descriptor in the ring to indicate wrap */
		txbdp--;
		txbdp->status |= TXBD_WRAP;
	}

	for (i = 0; i < priv->num_rx_queues; i++) {
		rx_queue = priv->rx_queue[i];
		rx_queue->cur_rx = rx_queue->rx_bd_base;
		rx_queue->skb_currx = 0;
		rxbdp = rx_queue->rx_bd_base;

		for (j = 0; j < rx_queue->rx_ring_size; j++) {
			struct sk_buff *skb = rx_queue->rx_skbuff[j];

			if (skb) {
				gfar_init_rxbdp(rx_queue, rxbdp,
						rxbdp->bufPtr);
			} else {
				skb = gfar_new_skb(ndev);
				if (!skb) {
					pr_err("%s: Can't allocate RX buffers\n",
							ndev->name);
					goto err_rxalloc_fail;
				}
				rx_queue->rx_skbuff[j] = skb;

				gfar_new_rxbdp(rx_queue, rxbdp, skb);
			}

			rxbdp++;
		}

	}

	return 0;

err_rxalloc_fail:
	free_skb_resources(priv);
	return -ENOMEM;
}

static int gfar_alloc_skb_resources(struct net_device *ndev)
{
	void *vaddr;
	dma_addr_t addr;
	int i, j, k;
	struct gfar_private *priv = netdev_priv(ndev);
	struct device *dev = &priv->ofdev->dev;
	struct gfar_priv_tx_q *tx_queue = NULL;
	struct gfar_priv_rx_q *rx_queue = NULL;

	priv->total_tx_ring_size = 0;
	for (i = 0; i < priv->num_tx_queues; i++)
		priv->total_tx_ring_size += priv->tx_queue[i]->tx_ring_size;

	priv->total_rx_ring_size = 0;
	for (i = 0; i < priv->num_rx_queues; i++)
		priv->total_rx_ring_size += priv->rx_queue[i]->rx_ring_size;

	/* Allocate memory for the buffer descriptors */
	vaddr = dma_alloc_coherent(dev,
			sizeof(struct txbd8) * priv->total_tx_ring_size +
			sizeof(struct rxbd8) * priv->total_rx_ring_size,
			&addr, GFP_KERNEL);
	if (!vaddr) {
		if (netif_msg_ifup(priv))
			pr_err("%s: Could not allocate buffer descriptors!\n",
			       ndev->name);
		return -ENOMEM;
	}

	for (i = 0; i < priv->num_tx_queues; i++) {
		tx_queue = priv->tx_queue[i];
		tx_queue->tx_bd_base = (struct txbd8 *) vaddr;
		tx_queue->tx_bd_dma_base = addr;
		tx_queue->dev = ndev;
		/* enet DMA only understands physical addresses */
		addr    += sizeof(struct txbd8) *tx_queue->tx_ring_size;
		vaddr   += sizeof(struct txbd8) *tx_queue->tx_ring_size;
	}

	/* Start the rx descriptor ring where the tx ring leaves off */
	for (i = 0; i < priv->num_rx_queues; i++) {
		rx_queue = priv->rx_queue[i];
		rx_queue->rx_bd_base = (struct rxbd8 *) vaddr;
		rx_queue->rx_bd_dma_base = addr;
		rx_queue->dev = ndev;
		addr    += sizeof (struct rxbd8) * rx_queue->rx_ring_size;
		vaddr   += sizeof (struct rxbd8) * rx_queue->rx_ring_size;
	}

	/* Setup the skbuff rings */
	for (i = 0; i < priv->num_tx_queues; i++) {
		tx_queue = priv->tx_queue[i];
		tx_queue->tx_skbuff = kmalloc(sizeof(*tx_queue->tx_skbuff) *
				  tx_queue->tx_ring_size, GFP_KERNEL);
		if (!tx_queue->tx_skbuff) {
			if (netif_msg_ifup(priv))
				pr_err("%s: Could not allocate tx_skbuff\n",
						ndev->name);
			goto cleanup;
		}

		for (k = 0; k < tx_queue->tx_ring_size; k++)
			tx_queue->tx_skbuff[k] = NULL;
	}

	for (i = 0; i < priv->num_rx_queues; i++) {
		rx_queue = priv->rx_queue[i];
		rx_queue->rx_skbuff = kmalloc(sizeof(*rx_queue->rx_skbuff) *
				  rx_queue->rx_ring_size, GFP_KERNEL);

		if (!rx_queue->rx_skbuff) {
			if (netif_msg_ifup(priv))
				pr_err("%s: Could not allocate rx_skbuff\n",
				       ndev->name);
			goto cleanup;
		}

		for (j = 0; j < rx_queue->rx_ring_size; j++)
			rx_queue->rx_skbuff[j] = NULL;
	}

	if (gfar_init_bds(ndev))
		goto cleanup;

	return 0;

cleanup:
	free_skb_resources(priv);
	return -ENOMEM;
}

static void gfar_init_tx_rx_base(struct gfar_private *priv)
{
	struct gfar __iomem *regs = priv->gfargrp[0].regs;
	u32 __iomem *baddr;
	int i;

	baddr = &regs->tbase0;
	for(i = 0; i < priv->num_tx_queues; i++) {
		gfar_write(baddr, priv->tx_queue[i]->tx_bd_dma_base);
		baddr	+= 2;
	}

	baddr = &regs->rbase0;
	for(i = 0; i < priv->num_rx_queues; i++) {
		gfar_write(baddr, priv->rx_queue[i]->rx_bd_dma_base);
		baddr   += 2;
	}
}

static void gfar_init_mac(struct net_device *ndev)
{
	struct gfar_private *priv = netdev_priv(ndev);
	struct gfar __iomem *regs = priv->gfargrp[0].regs;
	u32 rctrl = 0;
	u32 tctrl = 0;
	u32 attrs = 0;

	/* write the tx/rx base registers */
	gfar_init_tx_rx_base(priv);

	/* Configure the coalescing support */
	gfar_configure_coalescing(priv, 0xFF, 0xFF);

	if (priv->rx_filer_enable) {
		rctrl |= RCTRL_FILREN;
		/* Program the RIR0 reg with the required distribution */
		gfar_write(&regs->rir0, DEFAULT_RIR0);
	}

	if (priv->rx_csum_enable)
		rctrl |= RCTRL_CHECKSUMMING;

	if (priv->extended_hash) {
		rctrl |= RCTRL_EXTHASH;

		gfar_clear_exact_match(ndev);
		rctrl |= RCTRL_EMEN;
	}

	if (priv->padding) {
		rctrl &= ~RCTRL_PAL_MASK;
		rctrl |= RCTRL_PADDING(priv->padding);
	}

	/* keep vlan related bits if it's enabled */
	if (priv->vlgrp) {
		rctrl |= RCTRL_VLEX | RCTRL_PRSDEP_INIT;
		tctrl |= TCTRL_VLINS;
	}

	/* Init rctrl based on our settings */
	gfar_write(&regs->rctrl, rctrl);

	if (ndev->features & NETIF_F_IP_CSUM)
		tctrl |= TCTRL_INIT_CSUM;

	tctrl |= TCTRL_TXSCHED_PRIO;

	gfar_write(&regs->tctrl, tctrl);

	/* Set the extraction length and index */
	attrs = ATTRELI_EL(priv->rx_stash_size) |
		ATTRELI_EI(priv->rx_stash_index);

	gfar_write(&regs->attreli, attrs);

	/* Start with defaults, and add stashing or locking
	 * depending on the approprate variables */
	attrs = ATTR_INIT_SETTINGS;

	if (priv->bd_stash_en)
		attrs |= ATTR_BDSTASH;

	if (priv->rx_stash_size != 0)
		attrs |= ATTR_BUFSTASH;

	gfar_write(&regs->attr, attrs);

	gfar_write(&regs->fifo_tx_thr, priv->fifo_threshold);
	gfar_write(&regs->fifo_tx_starve, priv->fifo_starve);
	gfar_write(&regs->fifo_tx_starve_shutoff, priv->fifo_starve_off);
}

static struct net_device_stats *gfar_get_stats(struct net_device *dev)
{
	struct gfar_private *priv = netdev_priv(dev);
	struct netdev_queue *txq;
	unsigned long rx_packets = 0, rx_bytes = 0, rx_dropped = 0;
	unsigned long tx_packets = 0, tx_bytes = 0;
	int i = 0;

	for (i = 0; i < priv->num_rx_queues; i++) {
		rx_packets += priv->rx_queue[i]->stats.rx_packets;
		rx_bytes += priv->rx_queue[i]->stats.rx_bytes;
		rx_dropped += priv->rx_queue[i]->stats.rx_dropped;
	}

	dev->stats.rx_packets = rx_packets;
	dev->stats.rx_bytes = rx_bytes;
	dev->stats.rx_dropped = rx_dropped;

	for (i = 0; i < priv->num_tx_queues; i++) {
		txq = netdev_get_tx_queue(dev, i);
		tx_bytes += txq->tx_bytes;
		tx_packets += txq->tx_packets;
	}

	dev->stats.tx_bytes = tx_bytes;
	dev->stats.tx_packets = tx_packets;

	return &dev->stats;
}

static const struct net_device_ops gfar_netdev_ops = {
	.ndo_open = gfar_enet_open,
	.ndo_start_xmit = gfar_start_xmit,
	.ndo_stop = gfar_close,
	.ndo_change_mtu = gfar_change_mtu,
	.ndo_set_multicast_list = gfar_set_multi,
	.ndo_tx_timeout = gfar_timeout,
	.ndo_do_ioctl = gfar_ioctl,
<<<<<<< HEAD
	.ndo_select_queue = gfar_select_queue,
=======
>>>>>>> fa15e99b
	.ndo_get_stats = gfar_get_stats,
	.ndo_vlan_rx_register = gfar_vlan_rx_register,
	.ndo_set_mac_address = eth_mac_addr,
	.ndo_validate_addr = eth_validate_addr,
#ifdef CONFIG_NET_POLL_CONTROLLER
	.ndo_poll_controller = gfar_netpoll,
#endif
};

unsigned int ftp_rqfpr[MAX_FILER_IDX + 1];
unsigned int ftp_rqfcr[MAX_FILER_IDX + 1];

void lock_rx_qs(struct gfar_private *priv)
{
	int i = 0x0;

	for (i = 0; i < priv->num_rx_queues; i++)
		spin_lock(&priv->rx_queue[i]->rxlock);
}

void lock_tx_qs(struct gfar_private *priv)
{
	int i = 0x0;

	for (i = 0; i < priv->num_tx_queues; i++)
		spin_lock(&priv->tx_queue[i]->txlock);
}

void unlock_rx_qs(struct gfar_private *priv)
{
	int i = 0x0;

	for (i = 0; i < priv->num_rx_queues; i++)
		spin_unlock(&priv->rx_queue[i]->rxlock);
}

void unlock_tx_qs(struct gfar_private *priv)
{
	int i = 0x0;

	for (i = 0; i < priv->num_tx_queues; i++)
		spin_unlock(&priv->tx_queue[i]->txlock);
}

/* Returns 1 if incoming frames use an FCB */
static inline int gfar_uses_fcb(struct gfar_private *priv)
{
	return priv->vlgrp || priv->rx_csum_enable;
}

static void free_tx_pointers(struct gfar_private *priv)
{
	int i = 0;

	for (i = 0; i < priv->num_tx_queues; i++)
		kfree(priv->tx_queue[i]);
}

static void free_rx_pointers(struct gfar_private *priv)
{
	int i = 0;

	for (i = 0; i < priv->num_rx_queues; i++)
		kfree(priv->rx_queue[i]);
}

static void unmap_group_regs(struct gfar_private *priv)
{
	int i = 0;

	for (i = 0; i < MAXGROUPS; i++)
		if (priv->gfargrp[i].regs)
			iounmap(priv->gfargrp[i].regs);
}

static void disable_napi(struct gfar_private *priv)
{
	int i = 0;

	for (i = 0; i < priv->num_grps; i++)
		napi_disable(&priv->gfargrp[i].napi);
}

static void enable_napi(struct gfar_private *priv)
{
	int i = 0;

	for (i = 0; i < priv->num_grps; i++)
		napi_enable(&priv->gfargrp[i].napi);
}

static int gfar_parse_group(struct device_node *np,
		struct gfar_private *priv, const char *model)
{
	u32 *queue_mask;
	u64 addr, size;

	addr = of_translate_address(np,
			of_get_address(np, 0, &size, NULL));
	priv->gfargrp[priv->num_grps].regs = ioremap(addr, size);

	if (!priv->gfargrp[priv->num_grps].regs)
		return -ENOMEM;

	priv->gfargrp[priv->num_grps].interruptTransmit =
			irq_of_parse_and_map(np, 0);

	/* If we aren't the FEC we have multiple interrupts */
	if (model && strcasecmp(model, "FEC")) {
		priv->gfargrp[priv->num_grps].interruptReceive =
			irq_of_parse_and_map(np, 1);
		priv->gfargrp[priv->num_grps].interruptError =
			irq_of_parse_and_map(np,2);
		if (priv->gfargrp[priv->num_grps].interruptTransmit < 0 ||
			priv->gfargrp[priv->num_grps].interruptReceive < 0 ||
			priv->gfargrp[priv->num_grps].interruptError < 0) {
			return -EINVAL;
		}
	}

	priv->gfargrp[priv->num_grps].grp_id = priv->num_grps;
	priv->gfargrp[priv->num_grps].priv = priv;
	spin_lock_init(&priv->gfargrp[priv->num_grps].grplock);
	if(priv->mode == MQ_MG_MODE) {
		queue_mask = (u32 *)of_get_property(np,
					"fsl,rx-bit-map", NULL);
		priv->gfargrp[priv->num_grps].rx_bit_map =
			queue_mask ?  *queue_mask :(DEFAULT_MAPPING >> priv->num_grps);
		queue_mask = (u32 *)of_get_property(np,
					"fsl,tx-bit-map", NULL);
		priv->gfargrp[priv->num_grps].tx_bit_map =
			queue_mask ? *queue_mask : (DEFAULT_MAPPING >> priv->num_grps);
	} else {
		priv->gfargrp[priv->num_grps].rx_bit_map = 0xFF;
		priv->gfargrp[priv->num_grps].tx_bit_map = 0xFF;
	}
	priv->num_grps++;

	return 0;
}

static int gfar_of_init(struct of_device *ofdev, struct net_device **pdev)
{
	const char *model;
	const char *ctype;
	const void *mac_addr;
	int err = 0, i;
	struct net_device *dev = NULL;
	struct gfar_private *priv = NULL;
	struct device_node *np = ofdev->node;
	struct device_node *child = NULL;
	const u32 *stash;
	const u32 *stash_len;
	const u32 *stash_idx;
	unsigned int num_tx_qs, num_rx_qs;
	u32 *tx_queues, *rx_queues;

	if (!np || !of_device_is_available(np))
		return -ENODEV;

	/* parse the num of tx and rx queues */
	tx_queues = (u32 *)of_get_property(np, "fsl,num_tx_queues", NULL);
	num_tx_qs = tx_queues ? *tx_queues : 1;

	if (num_tx_qs > MAX_TX_QS) {
		printk(KERN_ERR "num_tx_qs(=%d) greater than MAX_TX_QS(=%d)\n",
				num_tx_qs, MAX_TX_QS);
		printk(KERN_ERR "Cannot do alloc_etherdev, aborting\n");
		return -EINVAL;
	}

	rx_queues = (u32 *)of_get_property(np, "fsl,num_rx_queues", NULL);
	num_rx_qs = rx_queues ? *rx_queues : 1;

	if (num_rx_qs > MAX_RX_QS) {
		printk(KERN_ERR "num_rx_qs(=%d) greater than MAX_RX_QS(=%d)\n",
				num_tx_qs, MAX_TX_QS);
		printk(KERN_ERR "Cannot do alloc_etherdev, aborting\n");
		return -EINVAL;
	}

	*pdev = alloc_etherdev_mq(sizeof(*priv), num_tx_qs);
	dev = *pdev;
	if (NULL == dev)
		return -ENOMEM;

	priv = netdev_priv(dev);
	priv->node = ofdev->node;
	priv->ndev = dev;

	dev->num_tx_queues = num_tx_qs;
	dev->real_num_tx_queues = num_tx_qs;
	priv->num_tx_queues = num_tx_qs;
	priv->num_rx_queues = num_rx_qs;
	priv->num_grps = 0x0;

	model = of_get_property(np, "model", NULL);

	for (i = 0; i < MAXGROUPS; i++)
		priv->gfargrp[i].regs = NULL;

	/* Parse and initialize group specific information */
	if (of_device_is_compatible(np, "fsl,etsec2")) {
		priv->mode = MQ_MG_MODE;
		for_each_child_of_node(np, child) {
			err = gfar_parse_group(child, priv, model);
			if (err)
				goto err_grp_init;
		}
	} else {
		priv->mode = SQ_SG_MODE;
		err = gfar_parse_group(np, priv, model);
		if(err)
			goto err_grp_init;
	}

	for (i = 0; i < priv->num_tx_queues; i++)
	       priv->tx_queue[i] = NULL;
	for (i = 0; i < priv->num_rx_queues; i++)
		priv->rx_queue[i] = NULL;

	for (i = 0; i < priv->num_tx_queues; i++) {
		priv->tx_queue[i] =  (struct gfar_priv_tx_q *)kmalloc(
				sizeof (struct gfar_priv_tx_q), GFP_KERNEL);
		if (!priv->tx_queue[i]) {
			err = -ENOMEM;
			goto tx_alloc_failed;
		}
		priv->tx_queue[i]->tx_skbuff = NULL;
		priv->tx_queue[i]->qindex = i;
		priv->tx_queue[i]->dev = dev;
		spin_lock_init(&(priv->tx_queue[i]->txlock));
	}

	for (i = 0; i < priv->num_rx_queues; i++) {
		priv->rx_queue[i] = (struct gfar_priv_rx_q *)kmalloc(
					sizeof (struct gfar_priv_rx_q), GFP_KERNEL);
		if (!priv->rx_queue[i]) {
			err = -ENOMEM;
			goto rx_alloc_failed;
		}
		priv->rx_queue[i]->rx_skbuff = NULL;
		priv->rx_queue[i]->qindex = i;
		priv->rx_queue[i]->dev = dev;
		spin_lock_init(&(priv->rx_queue[i]->rxlock));
	}


	stash = of_get_property(np, "bd-stash", NULL);

	if (stash) {
		priv->device_flags |= FSL_GIANFAR_DEV_HAS_BD_STASHING;
		priv->bd_stash_en = 1;
	}

	stash_len = of_get_property(np, "rx-stash-len", NULL);

	if (stash_len)
		priv->rx_stash_size = *stash_len;

	stash_idx = of_get_property(np, "rx-stash-idx", NULL);

	if (stash_idx)
		priv->rx_stash_index = *stash_idx;

	if (stash_len || stash_idx)
		priv->device_flags |= FSL_GIANFAR_DEV_HAS_BUF_STASHING;

	mac_addr = of_get_mac_address(np);
	if (mac_addr)
		memcpy(dev->dev_addr, mac_addr, MAC_ADDR_LEN);

	if (model && !strcasecmp(model, "TSEC"))
		priv->device_flags =
			FSL_GIANFAR_DEV_HAS_GIGABIT |
			FSL_GIANFAR_DEV_HAS_COALESCE |
			FSL_GIANFAR_DEV_HAS_RMON |
			FSL_GIANFAR_DEV_HAS_MULTI_INTR;
	if (model && !strcasecmp(model, "eTSEC"))
		priv->device_flags =
			FSL_GIANFAR_DEV_HAS_GIGABIT |
			FSL_GIANFAR_DEV_HAS_COALESCE |
			FSL_GIANFAR_DEV_HAS_RMON |
			FSL_GIANFAR_DEV_HAS_MULTI_INTR |
			FSL_GIANFAR_DEV_HAS_PADDING |
			FSL_GIANFAR_DEV_HAS_CSUM |
			FSL_GIANFAR_DEV_HAS_VLAN |
			FSL_GIANFAR_DEV_HAS_MAGIC_PACKET |
			FSL_GIANFAR_DEV_HAS_EXTENDED_HASH;

	ctype = of_get_property(np, "phy-connection-type", NULL);

	/* We only care about rgmii-id.  The rest are autodetected */
	if (ctype && !strcmp(ctype, "rgmii-id"))
		priv->interface = PHY_INTERFACE_MODE_RGMII_ID;
	else
		priv->interface = PHY_INTERFACE_MODE_MII;

	if (of_get_property(np, "fsl,magic-packet", NULL))
		priv->device_flags |= FSL_GIANFAR_DEV_HAS_MAGIC_PACKET;

	priv->phy_node = of_parse_phandle(np, "phy-handle", 0);

	/* Find the TBI PHY.  If it's not there, we don't support SGMII */
	priv->tbi_node = of_parse_phandle(np, "tbi-handle", 0);

	return 0;

rx_alloc_failed:
	free_rx_pointers(priv);
tx_alloc_failed:
	free_tx_pointers(priv);
err_grp_init:
	unmap_group_regs(priv);
	free_netdev(dev);
	return err;
}

/* Ioctl MII Interface */
static int gfar_ioctl(struct net_device *dev, struct ifreq *rq, int cmd)
{
	struct gfar_private *priv = netdev_priv(dev);

	if (!netif_running(dev))
		return -EINVAL;

	if (!priv->phydev)
		return -ENODEV;

	return phy_mii_ioctl(priv->phydev, if_mii(rq), cmd);
}

static unsigned int reverse_bitmap(unsigned int bit_map, unsigned int max_qs)
{
	unsigned int new_bit_map = 0x0;
	int mask = 0x1 << (max_qs - 1), i;
	for (i = 0; i < max_qs; i++) {
		if (bit_map & mask)
			new_bit_map = new_bit_map + (1 << i);
		mask = mask >> 0x1;
	}
	return new_bit_map;
}

static u32 cluster_entry_per_class(struct gfar_private *priv, u32 rqfar,
				   u32 class)
{
	u32 rqfpr = FPR_FILER_MASK;
	u32 rqfcr = 0x0;

	rqfar--;
	rqfcr = RQFCR_CLE | RQFCR_PID_MASK | RQFCR_CMP_EXACT;
	ftp_rqfpr[rqfar] = rqfpr;
	ftp_rqfcr[rqfar] = rqfcr;
	gfar_write_filer(priv, rqfar, rqfcr, rqfpr);

	rqfar--;
	rqfcr = RQFCR_CMP_NOMATCH;
	ftp_rqfpr[rqfar] = rqfpr;
	ftp_rqfcr[rqfar] = rqfcr;
	gfar_write_filer(priv, rqfar, rqfcr, rqfpr);

	rqfar--;
	rqfcr = RQFCR_CMP_EXACT | RQFCR_PID_PARSE | RQFCR_CLE | RQFCR_AND;
	rqfpr = class;
	ftp_rqfcr[rqfar] = rqfcr;
	ftp_rqfpr[rqfar] = rqfpr;
	gfar_write_filer(priv, rqfar, rqfcr, rqfpr);

	rqfar--;
	rqfcr = RQFCR_CMP_EXACT | RQFCR_PID_MASK | RQFCR_AND;
	rqfpr = class;
	ftp_rqfcr[rqfar] = rqfcr;
	ftp_rqfpr[rqfar] = rqfpr;
	gfar_write_filer(priv, rqfar, rqfcr, rqfpr);

	return rqfar;
}

static void gfar_init_filer_table(struct gfar_private *priv)
{
	int i = 0x0;
	u32 rqfar = MAX_FILER_IDX;
	u32 rqfcr = 0x0;
	u32 rqfpr = FPR_FILER_MASK;

	/* Default rule */
	rqfcr = RQFCR_CMP_MATCH;
	ftp_rqfcr[rqfar] = rqfcr;
	ftp_rqfpr[rqfar] = rqfpr;
	gfar_write_filer(priv, rqfar, rqfcr, rqfpr);

	rqfar = cluster_entry_per_class(priv, rqfar, RQFPR_IPV6);
	rqfar = cluster_entry_per_class(priv, rqfar, RQFPR_IPV6 | RQFPR_UDP);
	rqfar = cluster_entry_per_class(priv, rqfar, RQFPR_IPV6 | RQFPR_TCP);
	rqfar = cluster_entry_per_class(priv, rqfar, RQFPR_IPV4);
	rqfar = cluster_entry_per_class(priv, rqfar, RQFPR_IPV4 | RQFPR_UDP);
	rqfar = cluster_entry_per_class(priv, rqfar, RQFPR_IPV4 | RQFPR_TCP);

	/* cur_filer_idx indicated the fisrt non-masked rule */
	priv->cur_filer_idx = rqfar;

	/* Rest are masked rules */
	rqfcr = RQFCR_CMP_NOMATCH;
	for (i = 0; i < rqfar; i++) {
		ftp_rqfcr[i] = rqfcr;
		ftp_rqfpr[i] = rqfpr;
		gfar_write_filer(priv, i, rqfcr, rqfpr);
	}
}

/* Set up the ethernet device structure, private data,
 * and anything else we need before we start */
static int gfar_probe(struct of_device *ofdev,
		const struct of_device_id *match)
{
	u32 tempval;
	struct net_device *dev = NULL;
	struct gfar_private *priv = NULL;
	struct gfar __iomem *regs = NULL;
	int err = 0, i, grp_idx = 0;
	int len_devname;
	u32 rstat = 0, tstat = 0, rqueue = 0, tqueue = 0;
	u32 isrg = 0;
	u32 __iomem *baddr;

	err = gfar_of_init(ofdev, &dev);

	if (err)
		return err;

	priv = netdev_priv(dev);
	priv->ndev = dev;
	priv->ofdev = ofdev;
	priv->node = ofdev->node;
	SET_NETDEV_DEV(dev, &ofdev->dev);

	spin_lock_init(&priv->bflock);
	INIT_WORK(&priv->reset_task, gfar_reset_task);

	dev_set_drvdata(&ofdev->dev, priv);
	regs = priv->gfargrp[0].regs;

	/* Stop the DMA engine now, in case it was running before */
	/* (The firmware could have used it, and left it running). */
	gfar_halt(dev);

	/* Reset MAC layer */
	gfar_write(&regs->maccfg1, MACCFG1_SOFT_RESET);

	/* We need to delay at least 3 TX clocks */
	udelay(2);

	tempval = (MACCFG1_TX_FLOW | MACCFG1_RX_FLOW);
	gfar_write(&regs->maccfg1, tempval);

	/* Initialize MACCFG2. */
	gfar_write(&regs->maccfg2, MACCFG2_INIT_SETTINGS);

	/* Initialize ECNTRL */
	gfar_write(&regs->ecntrl, ECNTRL_INIT_SETTINGS);

	/* Set the dev->base_addr to the gfar reg region */
	dev->base_addr = (unsigned long) regs;

	SET_NETDEV_DEV(dev, &ofdev->dev);

	/* Fill in the dev structure */
	dev->watchdog_timeo = TX_TIMEOUT;
	dev->mtu = 1500;
	dev->netdev_ops = &gfar_netdev_ops;
	dev->ethtool_ops = &gfar_ethtool_ops;

	/* Register for napi ...We are registering NAPI for each grp */
	for (i = 0; i < priv->num_grps; i++)
		netif_napi_add(dev, &priv->gfargrp[i].napi, gfar_poll, GFAR_DEV_WEIGHT);

	if (priv->device_flags & FSL_GIANFAR_DEV_HAS_CSUM) {
		priv->rx_csum_enable = 1;
		dev->features |= NETIF_F_IP_CSUM | NETIF_F_SG | NETIF_F_HIGHDMA;
	} else
		priv->rx_csum_enable = 0;

	priv->vlgrp = NULL;

	if (priv->device_flags & FSL_GIANFAR_DEV_HAS_VLAN)
		dev->features |= NETIF_F_HW_VLAN_TX | NETIF_F_HW_VLAN_RX;

	if (priv->device_flags & FSL_GIANFAR_DEV_HAS_EXTENDED_HASH) {
		priv->extended_hash = 1;
		priv->hash_width = 9;

		priv->hash_regs[0] = &regs->igaddr0;
		priv->hash_regs[1] = &regs->igaddr1;
		priv->hash_regs[2] = &regs->igaddr2;
		priv->hash_regs[3] = &regs->igaddr3;
		priv->hash_regs[4] = &regs->igaddr4;
		priv->hash_regs[5] = &regs->igaddr5;
		priv->hash_regs[6] = &regs->igaddr6;
		priv->hash_regs[7] = &regs->igaddr7;
		priv->hash_regs[8] = &regs->gaddr0;
		priv->hash_regs[9] = &regs->gaddr1;
		priv->hash_regs[10] = &regs->gaddr2;
		priv->hash_regs[11] = &regs->gaddr3;
		priv->hash_regs[12] = &regs->gaddr4;
		priv->hash_regs[13] = &regs->gaddr5;
		priv->hash_regs[14] = &regs->gaddr6;
		priv->hash_regs[15] = &regs->gaddr7;

	} else {
		priv->extended_hash = 0;
		priv->hash_width = 8;

		priv->hash_regs[0] = &regs->gaddr0;
		priv->hash_regs[1] = &regs->gaddr1;
		priv->hash_regs[2] = &regs->gaddr2;
		priv->hash_regs[3] = &regs->gaddr3;
		priv->hash_regs[4] = &regs->gaddr4;
		priv->hash_regs[5] = &regs->gaddr5;
		priv->hash_regs[6] = &regs->gaddr6;
		priv->hash_regs[7] = &regs->gaddr7;
	}

	if (priv->device_flags & FSL_GIANFAR_DEV_HAS_PADDING)
		priv->padding = DEFAULT_PADDING;
	else
		priv->padding = 0;

	if (dev->features & NETIF_F_IP_CSUM)
		dev->hard_header_len += GMAC_FCB_LEN;

	/* Program the isrg regs only if number of grps > 1 */
	if (priv->num_grps > 1) {
		baddr = &regs->isrg0;
		for (i = 0; i < priv->num_grps; i++) {
			isrg |= (priv->gfargrp[i].rx_bit_map << ISRG_SHIFT_RX);
			isrg |= (priv->gfargrp[i].tx_bit_map << ISRG_SHIFT_TX);
			gfar_write(baddr, isrg);
			baddr++;
			isrg = 0x0;
		}
	}

	/* Need to reverse the bit maps as  bit_map's MSB is q0
	 * but, for_each_bit parses from right to left, which
	 * basically reverses the queue numbers */
	for (i = 0; i< priv->num_grps; i++) {
		priv->gfargrp[i].tx_bit_map = reverse_bitmap(
				priv->gfargrp[i].tx_bit_map, MAX_TX_QS);
		priv->gfargrp[i].rx_bit_map = reverse_bitmap(
				priv->gfargrp[i].rx_bit_map, MAX_RX_QS);
	}

	/* Calculate RSTAT, TSTAT, RQUEUE and TQUEUE values,
	 * also assign queues to groups */
	for (grp_idx = 0; grp_idx < priv->num_grps; grp_idx++) {
		priv->gfargrp[grp_idx].num_rx_queues = 0x0;
		for_each_bit(i, &priv->gfargrp[grp_idx].rx_bit_map,
				priv->num_rx_queues) {
			priv->gfargrp[grp_idx].num_rx_queues++;
			priv->rx_queue[i]->grp = &priv->gfargrp[grp_idx];
			rstat = rstat | (RSTAT_CLEAR_RHALT >> i);
			rqueue = rqueue | ((RQUEUE_EN0 | RQUEUE_EX0) >> i);
		}
		priv->gfargrp[grp_idx].num_tx_queues = 0x0;
		for_each_bit (i, &priv->gfargrp[grp_idx].tx_bit_map,
				priv->num_tx_queues) {
			priv->gfargrp[grp_idx].num_tx_queues++;
			priv->tx_queue[i]->grp = &priv->gfargrp[grp_idx];
			tstat = tstat | (TSTAT_CLEAR_THALT >> i);
			tqueue = tqueue | (TQUEUE_EN0 >> i);
		}
		priv->gfargrp[grp_idx].rstat = rstat;
		priv->gfargrp[grp_idx].tstat = tstat;
		rstat = tstat =0;
	}

	gfar_write(&regs->rqueue, rqueue);
	gfar_write(&regs->tqueue, tqueue);

	priv->rx_buffer_size = DEFAULT_RX_BUFFER_SIZE;

	/* Initializing some of the rx/tx queue level parameters */
	for (i = 0; i < priv->num_tx_queues; i++) {
		priv->tx_queue[i]->tx_ring_size = DEFAULT_TX_RING_SIZE;
		priv->tx_queue[i]->num_txbdfree = DEFAULT_TX_RING_SIZE;
		priv->tx_queue[i]->txcoalescing = DEFAULT_TX_COALESCE;
		priv->tx_queue[i]->txic = DEFAULT_TXIC;
	}

	for (i = 0; i < priv->num_rx_queues; i++) {
		priv->rx_queue[i]->rx_ring_size = DEFAULT_RX_RING_SIZE;
		priv->rx_queue[i]->rxcoalescing = DEFAULT_RX_COALESCE;
		priv->rx_queue[i]->rxic = DEFAULT_RXIC;
	}

	/* enable filer if using multiple RX queues*/
	if(priv->num_rx_queues > 1)
		priv->rx_filer_enable = 1;
	/* Enable most messages by default */
	priv->msg_enable = (NETIF_MSG_IFUP << 1 ) - 1;

	/* Carrier starts down, phylib will bring it up */
	netif_carrier_off(dev);

	err = register_netdev(dev);

	if (err) {
		printk(KERN_ERR "%s: Cannot register net device, aborting.\n",
				dev->name);
		goto register_fail;
	}

	device_init_wakeup(&dev->dev,
		priv->device_flags & FSL_GIANFAR_DEV_HAS_MAGIC_PACKET);

	/* fill out IRQ number and name fields */
	len_devname = strlen(dev->name);
	for (i = 0; i < priv->num_grps; i++) {
		strncpy(&priv->gfargrp[i].int_name_tx[0], dev->name,
				len_devname);
		if (priv->device_flags & FSL_GIANFAR_DEV_HAS_MULTI_INTR) {
			strncpy(&priv->gfargrp[i].int_name_tx[len_devname],
				"_g", sizeof("_g"));
			priv->gfargrp[i].int_name_tx[
				strlen(priv->gfargrp[i].int_name_tx)] = i+48;
			strncpy(&priv->gfargrp[i].int_name_tx[strlen(
				priv->gfargrp[i].int_name_tx)],
				"_tx", sizeof("_tx") + 1);

			strncpy(&priv->gfargrp[i].int_name_rx[0], dev->name,
					len_devname);
			strncpy(&priv->gfargrp[i].int_name_rx[len_devname],
					"_g", sizeof("_g"));
			priv->gfargrp[i].int_name_rx[
				strlen(priv->gfargrp[i].int_name_rx)] = i+48;
			strncpy(&priv->gfargrp[i].int_name_rx[strlen(
				priv->gfargrp[i].int_name_rx)],
				"_rx", sizeof("_rx") + 1);

			strncpy(&priv->gfargrp[i].int_name_er[0], dev->name,
					len_devname);
			strncpy(&priv->gfargrp[i].int_name_er[len_devname],
				"_g", sizeof("_g"));
			priv->gfargrp[i].int_name_er[strlen(
					priv->gfargrp[i].int_name_er)] = i+48;
			strncpy(&priv->gfargrp[i].int_name_er[strlen(\
				priv->gfargrp[i].int_name_er)],
				"_er", sizeof("_er") + 1);
		} else
			priv->gfargrp[i].int_name_tx[len_devname] = '\0';
	}

	/* Initialize the filer table */
	gfar_init_filer_table(priv);

	/* Create all the sysfs files */
	gfar_init_sysfs(dev);

	/* Print out the device info */
	printk(KERN_INFO DEVICE_NAME "%pM\n", dev->name, dev->dev_addr);

	/* Even more device info helps when determining which kernel */
	/* provided which set of benchmarks. */
	printk(KERN_INFO "%s: Running with NAPI enabled\n", dev->name);
	for (i = 0; i < priv->num_rx_queues; i++)
		printk(KERN_INFO "%s: :RX BD ring size for Q[%d]: %d\n",
			dev->name, i, priv->rx_queue[i]->rx_ring_size);
	for(i = 0; i < priv->num_tx_queues; i++)
		 printk(KERN_INFO "%s:TX BD ring size for Q[%d]: %d\n",
			dev->name, i, priv->tx_queue[i]->tx_ring_size);

	return 0;

register_fail:
	unmap_group_regs(priv);
	free_tx_pointers(priv);
	free_rx_pointers(priv);
	if (priv->phy_node)
		of_node_put(priv->phy_node);
	if (priv->tbi_node)
		of_node_put(priv->tbi_node);
	free_netdev(dev);
	return err;
}

static int gfar_remove(struct of_device *ofdev)
{
	struct gfar_private *priv = dev_get_drvdata(&ofdev->dev);

	if (priv->phy_node)
		of_node_put(priv->phy_node);
	if (priv->tbi_node)
		of_node_put(priv->tbi_node);

	dev_set_drvdata(&ofdev->dev, NULL);

	unregister_netdev(priv->ndev);
	unmap_group_regs(priv);
	free_netdev(priv->ndev);

	return 0;
}

#ifdef CONFIG_PM

static int gfar_suspend(struct device *dev)
{
	struct gfar_private *priv = dev_get_drvdata(dev);
	struct net_device *ndev = priv->ndev;
	struct gfar __iomem *regs = priv->gfargrp[0].regs;
	unsigned long flags;
	u32 tempval;

	int magic_packet = priv->wol_en &&
		(priv->device_flags & FSL_GIANFAR_DEV_HAS_MAGIC_PACKET);

	netif_device_detach(ndev);

	if (netif_running(ndev)) {

		local_irq_save(flags);
		lock_tx_qs(priv);
		lock_rx_qs(priv);

		gfar_halt_nodisable(ndev);

		/* Disable Tx, and Rx if wake-on-LAN is disabled. */
		tempval = gfar_read(&regs->maccfg1);

		tempval &= ~MACCFG1_TX_EN;

		if (!magic_packet)
			tempval &= ~MACCFG1_RX_EN;

		gfar_write(&regs->maccfg1, tempval);

		unlock_rx_qs(priv);
		unlock_tx_qs(priv);
		local_irq_restore(flags);

		disable_napi(priv);

		if (magic_packet) {
			/* Enable interrupt on Magic Packet */
			gfar_write(&regs->imask, IMASK_MAG);

			/* Enable Magic Packet mode */
			tempval = gfar_read(&regs->maccfg2);
			tempval |= MACCFG2_MPEN;
			gfar_write(&regs->maccfg2, tempval);
		} else {
			phy_stop(priv->phydev);
		}
	}

	return 0;
}

static int gfar_resume(struct device *dev)
{
	struct gfar_private *priv = dev_get_drvdata(dev);
	struct net_device *ndev = priv->ndev;
	struct gfar __iomem *regs = priv->gfargrp[0].regs;
	unsigned long flags;
	u32 tempval;
	int magic_packet = priv->wol_en &&
		(priv->device_flags & FSL_GIANFAR_DEV_HAS_MAGIC_PACKET);

	if (!netif_running(ndev)) {
		netif_device_attach(ndev);
		return 0;
	}

	if (!magic_packet && priv->phydev)
		phy_start(priv->phydev);

	/* Disable Magic Packet mode, in case something
	 * else woke us up.
	 */
	local_irq_save(flags);
	lock_tx_qs(priv);
	lock_rx_qs(priv);

	tempval = gfar_read(&regs->maccfg2);
	tempval &= ~MACCFG2_MPEN;
	gfar_write(&regs->maccfg2, tempval);

	gfar_start(ndev);

	unlock_rx_qs(priv);
	unlock_tx_qs(priv);
	local_irq_restore(flags);

	netif_device_attach(ndev);

	enable_napi(priv);

	return 0;
}

static int gfar_restore(struct device *dev)
{
	struct gfar_private *priv = dev_get_drvdata(dev);
	struct net_device *ndev = priv->ndev;

	if (!netif_running(ndev))
		return 0;

	gfar_init_bds(ndev);
	init_registers(ndev);
	gfar_set_mac_address(ndev);
	gfar_init_mac(ndev);
	gfar_start(ndev);

	priv->oldlink = 0;
	priv->oldspeed = 0;
	priv->oldduplex = -1;

	if (priv->phydev)
		phy_start(priv->phydev);

	netif_device_attach(ndev);
	enable_napi(priv);

	return 0;
}

static struct dev_pm_ops gfar_pm_ops = {
	.suspend = gfar_suspend,
	.resume = gfar_resume,
	.freeze = gfar_suspend,
	.thaw = gfar_resume,
	.restore = gfar_restore,
};

#define GFAR_PM_OPS (&gfar_pm_ops)

static int gfar_legacy_suspend(struct of_device *ofdev, pm_message_t state)
{
	return gfar_suspend(&ofdev->dev);
}

static int gfar_legacy_resume(struct of_device *ofdev)
{
	return gfar_resume(&ofdev->dev);
}

#else

#define GFAR_PM_OPS NULL
#define gfar_legacy_suspend NULL
#define gfar_legacy_resume NULL

#endif

/* Reads the controller's registers to determine what interface
 * connects it to the PHY.
 */
static phy_interface_t gfar_get_interface(struct net_device *dev)
{
	struct gfar_private *priv = netdev_priv(dev);
	struct gfar __iomem *regs = priv->gfargrp[0].regs;
	u32 ecntrl;

	ecntrl = gfar_read(&regs->ecntrl);

	if (ecntrl & ECNTRL_SGMII_MODE)
		return PHY_INTERFACE_MODE_SGMII;

	if (ecntrl & ECNTRL_TBI_MODE) {
		if (ecntrl & ECNTRL_REDUCED_MODE)
			return PHY_INTERFACE_MODE_RTBI;
		else
			return PHY_INTERFACE_MODE_TBI;
	}

	if (ecntrl & ECNTRL_REDUCED_MODE) {
		if (ecntrl & ECNTRL_REDUCED_MII_MODE)
			return PHY_INTERFACE_MODE_RMII;
		else {
			phy_interface_t interface = priv->interface;

			/*
			 * This isn't autodetected right now, so it must
			 * be set by the device tree or platform code.
			 */
			if (interface == PHY_INTERFACE_MODE_RGMII_ID)
				return PHY_INTERFACE_MODE_RGMII_ID;

			return PHY_INTERFACE_MODE_RGMII;
		}
	}

	if (priv->device_flags & FSL_GIANFAR_DEV_HAS_GIGABIT)
		return PHY_INTERFACE_MODE_GMII;

	return PHY_INTERFACE_MODE_MII;
}


/* Initializes driver's PHY state, and attaches to the PHY.
 * Returns 0 on success.
 */
static int init_phy(struct net_device *dev)
{
	struct gfar_private *priv = netdev_priv(dev);
	uint gigabit_support =
		priv->device_flags & FSL_GIANFAR_DEV_HAS_GIGABIT ?
		SUPPORTED_1000baseT_Full : 0;
	phy_interface_t interface;

	priv->oldlink = 0;
	priv->oldspeed = 0;
	priv->oldduplex = -1;

	interface = gfar_get_interface(dev);

	priv->phydev = of_phy_connect(dev, priv->phy_node, &adjust_link, 0,
				      interface);
	if (!priv->phydev)
		priv->phydev = of_phy_connect_fixed_link(dev, &adjust_link,
							 interface);
	if (!priv->phydev) {
		dev_err(&dev->dev, "could not attach to PHY\n");
		return -ENODEV;
	}

	if (interface == PHY_INTERFACE_MODE_SGMII)
		gfar_configure_serdes(dev);

	/* Remove any features not supported by the controller */
	priv->phydev->supported &= (GFAR_SUPPORTED | gigabit_support);
	priv->phydev->advertising = priv->phydev->supported;

	return 0;
}

/*
 * Initialize TBI PHY interface for communicating with the
 * SERDES lynx PHY on the chip.  We communicate with this PHY
 * through the MDIO bus on each controller, treating it as a
 * "normal" PHY at the address found in the TBIPA register.  We assume
 * that the TBIPA register is valid.  Either the MDIO bus code will set
 * it to a value that doesn't conflict with other PHYs on the bus, or the
 * value doesn't matter, as there are no other PHYs on the bus.
 */
static void gfar_configure_serdes(struct net_device *dev)
{
	struct gfar_private *priv = netdev_priv(dev);
	struct phy_device *tbiphy;

	if (!priv->tbi_node) {
		dev_warn(&dev->dev, "error: SGMII mode requires that the "
				    "device tree specify a tbi-handle\n");
		return;
	}

	tbiphy = of_phy_find_device(priv->tbi_node);
	if (!tbiphy) {
		dev_err(&dev->dev, "error: Could not get TBI device\n");
		return;
	}

	/*
	 * If the link is already up, we must already be ok, and don't need to
	 * configure and reset the TBI<->SerDes link.  Maybe U-Boot configured
	 * everything for us?  Resetting it takes the link down and requires
	 * several seconds for it to come back.
	 */
	if (phy_read(tbiphy, MII_BMSR) & BMSR_LSTATUS)
		return;

	/* Single clk mode, mii mode off(for serdes communication) */
	phy_write(tbiphy, MII_TBICON, TBICON_CLK_SELECT);

	phy_write(tbiphy, MII_ADVERTISE,
			ADVERTISE_1000XFULL | ADVERTISE_1000XPAUSE |
			ADVERTISE_1000XPSE_ASYM);

	phy_write(tbiphy, MII_BMCR, BMCR_ANENABLE |
			BMCR_ANRESTART | BMCR_FULLDPLX | BMCR_SPEED1000);
}

static void init_registers(struct net_device *dev)
{
	struct gfar_private *priv = netdev_priv(dev);
	struct gfar __iomem *regs = NULL;
	int i = 0;

	for (i = 0; i < priv->num_grps; i++) {
		regs = priv->gfargrp[i].regs;
		/* Clear IEVENT */
		gfar_write(&regs->ievent, IEVENT_INIT_CLEAR);

		/* Initialize IMASK */
		gfar_write(&regs->imask, IMASK_INIT_CLEAR);
	}

	regs = priv->gfargrp[0].regs;
	/* Init hash registers to zero */
	gfar_write(&regs->igaddr0, 0);
	gfar_write(&regs->igaddr1, 0);
	gfar_write(&regs->igaddr2, 0);
	gfar_write(&regs->igaddr3, 0);
	gfar_write(&regs->igaddr4, 0);
	gfar_write(&regs->igaddr5, 0);
	gfar_write(&regs->igaddr6, 0);
	gfar_write(&regs->igaddr7, 0);

	gfar_write(&regs->gaddr0, 0);
	gfar_write(&regs->gaddr1, 0);
	gfar_write(&regs->gaddr2, 0);
	gfar_write(&regs->gaddr3, 0);
	gfar_write(&regs->gaddr4, 0);
	gfar_write(&regs->gaddr5, 0);
	gfar_write(&regs->gaddr6, 0);
	gfar_write(&regs->gaddr7, 0);

	/* Zero out the rmon mib registers if it has them */
	if (priv->device_flags & FSL_GIANFAR_DEV_HAS_RMON) {
		memset_io(&(regs->rmon), 0, sizeof (struct rmon_mib));

		/* Mask off the CAM interrupts */
		gfar_write(&regs->rmon.cam1, 0xffffffff);
		gfar_write(&regs->rmon.cam2, 0xffffffff);
	}

	/* Initialize the max receive buffer length */
	gfar_write(&regs->mrblr, priv->rx_buffer_size);

	/* Initialize the Minimum Frame Length Register */
	gfar_write(&regs->minflr, MINFLR_INIT_SETTINGS);
}


/* Halt the receive and transmit queues */
static void gfar_halt_nodisable(struct net_device *dev)
{
	struct gfar_private *priv = netdev_priv(dev);
	struct gfar __iomem *regs = NULL;
	u32 tempval;
	int i = 0;

	for (i = 0; i < priv->num_grps; i++) {
		regs = priv->gfargrp[i].regs;
		/* Mask all interrupts */
		gfar_write(&regs->imask, IMASK_INIT_CLEAR);

		/* Clear all interrupts */
		gfar_write(&regs->ievent, IEVENT_INIT_CLEAR);
	}

	regs = priv->gfargrp[0].regs;
	/* Stop the DMA, and wait for it to stop */
	tempval = gfar_read(&regs->dmactrl);
	if ((tempval & (DMACTRL_GRS | DMACTRL_GTS))
	    != (DMACTRL_GRS | DMACTRL_GTS)) {
		tempval |= (DMACTRL_GRS | DMACTRL_GTS);
		gfar_write(&regs->dmactrl, tempval);

		while (!(gfar_read(&regs->ievent) &
			 (IEVENT_GRSC | IEVENT_GTSC)))
			cpu_relax();
	}
}

/* Halt the receive and transmit queues */
void gfar_halt(struct net_device *dev)
{
	struct gfar_private *priv = netdev_priv(dev);
	struct gfar __iomem *regs = priv->gfargrp[0].regs;
	u32 tempval;

	gfar_halt_nodisable(dev);

	/* Disable Rx and Tx */
	tempval = gfar_read(&regs->maccfg1);
	tempval &= ~(MACCFG1_RX_EN | MACCFG1_TX_EN);
	gfar_write(&regs->maccfg1, tempval);
}

static void free_grp_irqs(struct gfar_priv_grp *grp)
{
	free_irq(grp->interruptError, grp);
	free_irq(grp->interruptTransmit, grp);
	free_irq(grp->interruptReceive, grp);
}

void stop_gfar(struct net_device *dev)
{
	struct gfar_private *priv = netdev_priv(dev);
	unsigned long flags;
	int i;

	phy_stop(priv->phydev);


	/* Lock it down */
	local_irq_save(flags);
	lock_tx_qs(priv);
	lock_rx_qs(priv);

	gfar_halt(dev);

	unlock_rx_qs(priv);
	unlock_tx_qs(priv);
	local_irq_restore(flags);

	/* Free the IRQs */
	if (priv->device_flags & FSL_GIANFAR_DEV_HAS_MULTI_INTR) {
		for (i = 0; i < priv->num_grps; i++)
			free_grp_irqs(&priv->gfargrp[i]);
	} else {
		for (i = 0; i < priv->num_grps; i++)
			free_irq(priv->gfargrp[i].interruptTransmit,
					&priv->gfargrp[i]);
	}

	free_skb_resources(priv);
}

static void free_skb_tx_queue(struct gfar_priv_tx_q *tx_queue)
{
	struct txbd8 *txbdp;
	struct gfar_private *priv = netdev_priv(tx_queue->dev);
	int i, j;

	txbdp = tx_queue->tx_bd_base;

	for (i = 0; i < tx_queue->tx_ring_size; i++) {
		if (!tx_queue->tx_skbuff[i])
			continue;

		dma_unmap_single(&priv->ofdev->dev, txbdp->bufPtr,
				txbdp->length, DMA_TO_DEVICE);
		txbdp->lstatus = 0;
		for (j = 0; j < skb_shinfo(tx_queue->tx_skbuff[i])->nr_frags;
				j++) {
			txbdp++;
			dma_unmap_page(&priv->ofdev->dev, txbdp->bufPtr,
					txbdp->length, DMA_TO_DEVICE);
		}
		txbdp++;
		dev_kfree_skb_any(tx_queue->tx_skbuff[i]);
		tx_queue->tx_skbuff[i] = NULL;
	}
	kfree(tx_queue->tx_skbuff);
}

static void free_skb_rx_queue(struct gfar_priv_rx_q *rx_queue)
{
	struct rxbd8 *rxbdp;
	struct gfar_private *priv = netdev_priv(rx_queue->dev);
	int i;

	rxbdp = rx_queue->rx_bd_base;

	for (i = 0; i < rx_queue->rx_ring_size; i++) {
		if (rx_queue->rx_skbuff[i]) {
			dma_unmap_single(&priv->ofdev->dev,
					rxbdp->bufPtr, priv->rx_buffer_size,
					DMA_FROM_DEVICE);
			dev_kfree_skb_any(rx_queue->rx_skbuff[i]);
			rx_queue->rx_skbuff[i] = NULL;
		}
		rxbdp->lstatus = 0;
		rxbdp->bufPtr = 0;
		rxbdp++;
	}
	kfree(rx_queue->rx_skbuff);
}

/* If there are any tx skbs or rx skbs still around, free them.
 * Then free tx_skbuff and rx_skbuff */
static void free_skb_resources(struct gfar_private *priv)
{
	struct gfar_priv_tx_q *tx_queue = NULL;
	struct gfar_priv_rx_q *rx_queue = NULL;
	int i;

	/* Go through all the buffer descriptors and free their data buffers */
	for (i = 0; i < priv->num_tx_queues; i++) {
		tx_queue = priv->tx_queue[i];
		if(!tx_queue->tx_skbuff)
			free_skb_tx_queue(tx_queue);
	}

	for (i = 0; i < priv->num_rx_queues; i++) {
		rx_queue = priv->rx_queue[i];
		if(!rx_queue->rx_skbuff)
			free_skb_rx_queue(rx_queue);
	}

	dma_free_coherent(&priv->ofdev->dev,
			sizeof(struct txbd8) * priv->total_tx_ring_size +
			sizeof(struct rxbd8) * priv->total_rx_ring_size,
			priv->tx_queue[0]->tx_bd_base,
			priv->tx_queue[0]->tx_bd_dma_base);
}

void gfar_start(struct net_device *dev)
{
	struct gfar_private *priv = netdev_priv(dev);
	struct gfar __iomem *regs = priv->gfargrp[0].regs;
	u32 tempval;
	int i = 0;

	/* Enable Rx and Tx in MACCFG1 */
	tempval = gfar_read(&regs->maccfg1);
	tempval |= (MACCFG1_RX_EN | MACCFG1_TX_EN);
	gfar_write(&regs->maccfg1, tempval);

	/* Initialize DMACTRL to have WWR and WOP */
	tempval = gfar_read(&regs->dmactrl);
	tempval |= DMACTRL_INIT_SETTINGS;
	gfar_write(&regs->dmactrl, tempval);

	/* Make sure we aren't stopped */
	tempval = gfar_read(&regs->dmactrl);
	tempval &= ~(DMACTRL_GRS | DMACTRL_GTS);
	gfar_write(&regs->dmactrl, tempval);

	for (i = 0; i < priv->num_grps; i++) {
		regs = priv->gfargrp[i].regs;
		/* Clear THLT/RHLT, so that the DMA starts polling now */
		gfar_write(&regs->tstat, priv->gfargrp[i].tstat);
		gfar_write(&regs->rstat, priv->gfargrp[i].rstat);
		/* Unmask the interrupts we look for */
		gfar_write(&regs->imask, IMASK_DEFAULT);
	}

	dev->trans_start = jiffies;
}

void gfar_configure_coalescing(struct gfar_private *priv,
	unsigned long tx_mask, unsigned long rx_mask)
{
	struct gfar __iomem *regs = priv->gfargrp[0].regs;
	u32 __iomem *baddr;
	int i = 0;

	/* Backward compatible case ---- even if we enable
	 * multiple queues, there's only single reg to program
	 */
	gfar_write(&regs->txic, 0);
	if(likely(priv->tx_queue[0]->txcoalescing))
		gfar_write(&regs->txic, priv->tx_queue[0]->txic);

	gfar_write(&regs->rxic, 0);
	if(unlikely(priv->rx_queue[0]->rxcoalescing))
		gfar_write(&regs->rxic, priv->rx_queue[0]->rxic);

	if (priv->mode == MQ_MG_MODE) {
		baddr = &regs->txic0;
		for_each_bit (i, &tx_mask, priv->num_tx_queues) {
			if (likely(priv->tx_queue[i]->txcoalescing)) {
				gfar_write(baddr + i, 0);
				gfar_write(baddr + i, priv->tx_queue[i]->txic);
			}
		}

		baddr = &regs->rxic0;
		for_each_bit (i, &rx_mask, priv->num_rx_queues) {
			if (likely(priv->rx_queue[i]->rxcoalescing)) {
				gfar_write(baddr + i, 0);
				gfar_write(baddr + i, priv->rx_queue[i]->rxic);
			}
		}
	}
}

static int register_grp_irqs(struct gfar_priv_grp *grp)
{
	struct gfar_private *priv = grp->priv;
	struct net_device *dev = priv->ndev;
	int err;

	/* If the device has multiple interrupts, register for
	 * them.  Otherwise, only register for the one */
	if (priv->device_flags & FSL_GIANFAR_DEV_HAS_MULTI_INTR) {
		/* Install our interrupt handlers for Error,
		 * Transmit, and Receive */
		if ((err = request_irq(grp->interruptError, gfar_error, 0,
				grp->int_name_er,grp)) < 0) {
			if (netif_msg_intr(priv))
				printk(KERN_ERR "%s: Can't get IRQ %d\n",
					dev->name, grp->interruptError);

				goto err_irq_fail;
		}

		if ((err = request_irq(grp->interruptTransmit, gfar_transmit,
				0, grp->int_name_tx, grp)) < 0) {
			if (netif_msg_intr(priv))
				printk(KERN_ERR "%s: Can't get IRQ %d\n",
					dev->name, grp->interruptTransmit);
			goto tx_irq_fail;
		}

		if ((err = request_irq(grp->interruptReceive, gfar_receive, 0,
				grp->int_name_rx, grp)) < 0) {
			if (netif_msg_intr(priv))
				printk(KERN_ERR "%s: Can't get IRQ %d\n",
					dev->name, grp->interruptReceive);
			goto rx_irq_fail;
		}
	} else {
		if ((err = request_irq(grp->interruptTransmit, gfar_interrupt, 0,
				grp->int_name_tx, grp)) < 0) {
			if (netif_msg_intr(priv))
				printk(KERN_ERR "%s: Can't get IRQ %d\n",
					dev->name, grp->interruptTransmit);
			goto err_irq_fail;
		}
	}

	return 0;

rx_irq_fail:
	free_irq(grp->interruptTransmit, grp);
tx_irq_fail:
	free_irq(grp->interruptError, grp);
err_irq_fail:
	return err;

}

/* Bring the controller up and running */
int startup_gfar(struct net_device *ndev)
{
	struct gfar_private *priv = netdev_priv(ndev);
	struct gfar __iomem *regs = NULL;
	int err, i, j;

	for (i = 0; i < priv->num_grps; i++) {
		regs= priv->gfargrp[i].regs;
		gfar_write(&regs->imask, IMASK_INIT_CLEAR);
	}

	regs= priv->gfargrp[0].regs;
	err = gfar_alloc_skb_resources(ndev);
	if (err)
		return err;

	gfar_init_mac(ndev);

	for (i = 0; i < priv->num_grps; i++) {
		err = register_grp_irqs(&priv->gfargrp[i]);
		if (err) {
			for (j = 0; j < i; j++)
				free_grp_irqs(&priv->gfargrp[j]);
				goto irq_fail;
		}
	}

	/* Start the controller */
	gfar_start(ndev);

	phy_start(priv->phydev);

	gfar_configure_coalescing(priv, 0xFF, 0xFF);

	return 0;

irq_fail:
	free_skb_resources(priv);
	return err;
}

/* Called when something needs to use the ethernet device */
/* Returns 0 for success. */
static int gfar_enet_open(struct net_device *dev)
{
	struct gfar_private *priv = netdev_priv(dev);
	int err;

	enable_napi(priv);

	skb_queue_head_init(&priv->rx_recycle);

	/* Initialize a bunch of registers */
	init_registers(dev);

	gfar_set_mac_address(dev);

	err = init_phy(dev);

	if (err) {
		disable_napi(priv);
		return err;
	}

	err = startup_gfar(dev);
	if (err) {
		disable_napi(priv);
		return err;
	}

	netif_tx_start_all_queues(dev);

	device_set_wakeup_enable(&dev->dev, priv->wol_en);

	return err;
}

static inline struct txfcb *gfar_add_fcb(struct sk_buff *skb)
{
	struct txfcb *fcb = (struct txfcb *)skb_push(skb, GMAC_FCB_LEN);

	memset(fcb, 0, GMAC_FCB_LEN);

	return fcb;
}

static inline void gfar_tx_checksum(struct sk_buff *skb, struct txfcb *fcb)
{
	u8 flags = 0;

	/* If we're here, it's a IP packet with a TCP or UDP
	 * payload.  We set it to checksum, using a pseudo-header
	 * we provide
	 */
	flags = TXFCB_DEFAULT;

	/* Tell the controller what the protocol is */
	/* And provide the already calculated phcs */
	if (ip_hdr(skb)->protocol == IPPROTO_UDP) {
		flags |= TXFCB_UDP;
		fcb->phcs = udp_hdr(skb)->check;
	} else
		fcb->phcs = tcp_hdr(skb)->check;

	/* l3os is the distance between the start of the
	 * frame (skb->data) and the start of the IP hdr.
	 * l4os is the distance between the start of the
	 * l3 hdr and the l4 hdr */
	fcb->l3os = (u16)(skb_network_offset(skb) - GMAC_FCB_LEN);
	fcb->l4os = skb_network_header_len(skb);

	fcb->flags = flags;
}

void inline gfar_tx_vlan(struct sk_buff *skb, struct txfcb *fcb)
{
	fcb->flags |= TXFCB_VLN;
	fcb->vlctl = vlan_tx_tag_get(skb);
}

static inline struct txbd8 *skip_txbd(struct txbd8 *bdp, int stride,
			       struct txbd8 *base, int ring_size)
{
	struct txbd8 *new_bd = bdp + stride;

	return (new_bd >= (base + ring_size)) ? (new_bd - ring_size) : new_bd;
}

static inline struct txbd8 *next_txbd(struct txbd8 *bdp, struct txbd8 *base,
		int ring_size)
{
	return skip_txbd(bdp, 1, base, ring_size);
}

/* This is called by the kernel when a frame is ready for transmission. */
/* It is pointed to by the dev->hard_start_xmit function pointer */
static int gfar_start_xmit(struct sk_buff *skb, struct net_device *dev)
{
	struct gfar_private *priv = netdev_priv(dev);
	struct gfar_priv_tx_q *tx_queue = NULL;
	struct netdev_queue *txq;
	struct gfar __iomem *regs = NULL;
	struct txfcb *fcb = NULL;
	struct txbd8 *txbdp, *txbdp_start, *base;
	u32 lstatus;
	int i, rq = 0;
	u32 bufaddr;
	unsigned long flags;
	unsigned int nr_frags, length;


	rq = skb->queue_mapping;
	tx_queue = priv->tx_queue[rq];
	txq = netdev_get_tx_queue(dev, rq);
	base = tx_queue->tx_bd_base;
	regs = tx_queue->grp->regs;

	/* make space for additional header when fcb is needed */
	if (((skb->ip_summed == CHECKSUM_PARTIAL) ||
			(priv->vlgrp && vlan_tx_tag_present(skb))) &&
			(skb_headroom(skb) < GMAC_FCB_LEN)) {
		struct sk_buff *skb_new;

		skb_new = skb_realloc_headroom(skb, GMAC_FCB_LEN);
		if (!skb_new) {
			dev->stats.tx_errors++;
			kfree_skb(skb);
			return NETDEV_TX_OK;
		}
		kfree_skb(skb);
		skb = skb_new;
	}

	/* total number of fragments in the SKB */
	nr_frags = skb_shinfo(skb)->nr_frags;

	/* check if there is space to queue this packet */
	if ((nr_frags+1) > tx_queue->num_txbdfree) {
		/* no space, stop the queue */
		netif_tx_stop_queue(txq);
		dev->stats.tx_fifo_errors++;
		return NETDEV_TX_BUSY;
	}

	/* Update transmit stats */
	txq->tx_bytes += skb->len;
	txq->tx_packets ++;

	txbdp = txbdp_start = tx_queue->cur_tx;

	if (nr_frags == 0) {
		lstatus = txbdp->lstatus | BD_LFLAG(TXBD_LAST | TXBD_INTERRUPT);
	} else {
		/* Place the fragment addresses and lengths into the TxBDs */
		for (i = 0; i < nr_frags; i++) {
			/* Point at the next BD, wrapping as needed */
			txbdp = next_txbd(txbdp, base, tx_queue->tx_ring_size);

			length = skb_shinfo(skb)->frags[i].size;

			lstatus = txbdp->lstatus | length |
				BD_LFLAG(TXBD_READY);

			/* Handle the last BD specially */
			if (i == nr_frags - 1)
				lstatus |= BD_LFLAG(TXBD_LAST | TXBD_INTERRUPT);

			bufaddr = dma_map_page(&priv->ofdev->dev,
					skb_shinfo(skb)->frags[i].page,
					skb_shinfo(skb)->frags[i].page_offset,
					length,
					DMA_TO_DEVICE);

			/* set the TxBD length and buffer pointer */
			txbdp->bufPtr = bufaddr;
			txbdp->lstatus = lstatus;
		}

		lstatus = txbdp_start->lstatus;
	}

	/* Set up checksumming */
	if (CHECKSUM_PARTIAL == skb->ip_summed) {
		fcb = gfar_add_fcb(skb);
		lstatus |= BD_LFLAG(TXBD_TOE);
		gfar_tx_checksum(skb, fcb);
	}

	if (priv->vlgrp && vlan_tx_tag_present(skb)) {
		if (unlikely(NULL == fcb)) {
			fcb = gfar_add_fcb(skb);
			lstatus |= BD_LFLAG(TXBD_TOE);
		}

		gfar_tx_vlan(skb, fcb);
	}

	/* setup the TxBD length and buffer pointer for the first BD */
	tx_queue->tx_skbuff[tx_queue->skb_curtx] = skb;
	txbdp_start->bufPtr = dma_map_single(&priv->ofdev->dev, skb->data,
			skb_headlen(skb), DMA_TO_DEVICE);

	lstatus |= BD_LFLAG(TXBD_CRC | TXBD_READY) | skb_headlen(skb);

	/*
	 * We can work in parallel with gfar_clean_tx_ring(), except
	 * when modifying num_txbdfree. Note that we didn't grab the lock
	 * when we were reading the num_txbdfree and checking for available
	 * space, that's because outside of this function it can only grow,
	 * and once we've got needed space, it cannot suddenly disappear.
	 *
	 * The lock also protects us from gfar_error(), which can modify
	 * regs->tstat and thus retrigger the transfers, which is why we
	 * also must grab the lock before setting ready bit for the first
	 * to be transmitted BD.
	 */
	spin_lock_irqsave(&tx_queue->txlock, flags);

	/*
	 * The powerpc-specific eieio() is used, as wmb() has too strong
	 * semantics (it requires synchronization between cacheable and
	 * uncacheable mappings, which eieio doesn't provide and which we
	 * don't need), thus requiring a more expensive sync instruction.  At
	 * some point, the set of architecture-independent barrier functions
	 * should be expanded to include weaker barriers.
	 */
	eieio();

	txbdp_start->lstatus = lstatus;

	/* Update the current skb pointer to the next entry we will use
	 * (wrapping if necessary) */
	tx_queue->skb_curtx = (tx_queue->skb_curtx + 1) &
		TX_RING_MOD_MASK(tx_queue->tx_ring_size);

	tx_queue->cur_tx = next_txbd(txbdp, base, tx_queue->tx_ring_size);

	/* reduce TxBD free count */
	tx_queue->num_txbdfree -= (nr_frags + 1);

	dev->trans_start = jiffies;

	/* If the next BD still needs to be cleaned up, then the bds
	   are full.  We need to tell the kernel to stop sending us stuff. */
	if (!tx_queue->num_txbdfree) {
		netif_tx_stop_queue(txq);

		dev->stats.tx_fifo_errors++;
	}

	/* Tell the DMA to go go go */
	gfar_write(&regs->tstat, TSTAT_CLEAR_THALT >> tx_queue->qindex);

	/* Unlock priv */
	spin_unlock_irqrestore(&tx_queue->txlock, flags);

	return NETDEV_TX_OK;
}

/* Stops the kernel queue, and halts the controller */
static int gfar_close(struct net_device *dev)
{
	struct gfar_private *priv = netdev_priv(dev);

	disable_napi(priv);

	skb_queue_purge(&priv->rx_recycle);
	cancel_work_sync(&priv->reset_task);
	stop_gfar(dev);

	/* Disconnect from the PHY */
	phy_disconnect(priv->phydev);
	priv->phydev = NULL;

	netif_tx_stop_all_queues(dev);

	return 0;
}

/* Changes the mac address if the controller is not running. */
static int gfar_set_mac_address(struct net_device *dev)
{
	gfar_set_mac_for_addr(dev, 0, dev->dev_addr);

	return 0;
}


/* Enables and disables VLAN insertion/extraction */
static void gfar_vlan_rx_register(struct net_device *dev,
		struct vlan_group *grp)
{
	struct gfar_private *priv = netdev_priv(dev);
	struct gfar __iomem *regs = NULL;
	unsigned long flags;
	u32 tempval;

	regs = priv->gfargrp[0].regs;
	local_irq_save(flags);
	lock_rx_qs(priv);

	priv->vlgrp = grp;

	if (grp) {
		/* Enable VLAN tag insertion */
		tempval = gfar_read(&regs->tctrl);
		tempval |= TCTRL_VLINS;

		gfar_write(&regs->tctrl, tempval);

		/* Enable VLAN tag extraction */
		tempval = gfar_read(&regs->rctrl);
		tempval |= (RCTRL_VLEX | RCTRL_PRSDEP_INIT);
		gfar_write(&regs->rctrl, tempval);
	} else {
		/* Disable VLAN tag insertion */
		tempval = gfar_read(&regs->tctrl);
		tempval &= ~TCTRL_VLINS;
		gfar_write(&regs->tctrl, tempval);

		/* Disable VLAN tag extraction */
		tempval = gfar_read(&regs->rctrl);
		tempval &= ~RCTRL_VLEX;
		/* If parse is no longer required, then disable parser */
		if (tempval & RCTRL_REQ_PARSER)
			tempval |= RCTRL_PRSDEP_INIT;
		else
			tempval &= ~RCTRL_PRSDEP_INIT;
		gfar_write(&regs->rctrl, tempval);
	}

	gfar_change_mtu(dev, dev->mtu);

	unlock_rx_qs(priv);
	local_irq_restore(flags);
}

static int gfar_change_mtu(struct net_device *dev, int new_mtu)
{
	int tempsize, tempval;
	struct gfar_private *priv = netdev_priv(dev);
	struct gfar __iomem *regs = priv->gfargrp[0].regs;
	int oldsize = priv->rx_buffer_size;
	int frame_size = new_mtu + ETH_HLEN;

	if (priv->vlgrp)
		frame_size += VLAN_HLEN;

	if ((frame_size < 64) || (frame_size > JUMBO_FRAME_SIZE)) {
		if (netif_msg_drv(priv))
			printk(KERN_ERR "%s: Invalid MTU setting\n",
					dev->name);
		return -EINVAL;
	}

	if (gfar_uses_fcb(priv))
		frame_size += GMAC_FCB_LEN;

	frame_size += priv->padding;

	tempsize =
	    (frame_size & ~(INCREMENTAL_BUFFER_SIZE - 1)) +
	    INCREMENTAL_BUFFER_SIZE;

	/* Only stop and start the controller if it isn't already
	 * stopped, and we changed something */
	if ((oldsize != tempsize) && (dev->flags & IFF_UP))
		stop_gfar(dev);

	priv->rx_buffer_size = tempsize;

	dev->mtu = new_mtu;

	gfar_write(&regs->mrblr, priv->rx_buffer_size);
	gfar_write(&regs->maxfrm, priv->rx_buffer_size);

	/* If the mtu is larger than the max size for standard
	 * ethernet frames (ie, a jumbo frame), then set maccfg2
	 * to allow huge frames, and to check the length */
	tempval = gfar_read(&regs->maccfg2);

	if (priv->rx_buffer_size > DEFAULT_RX_BUFFER_SIZE)
		tempval |= (MACCFG2_HUGEFRAME | MACCFG2_LENGTHCHECK);
	else
		tempval &= ~(MACCFG2_HUGEFRAME | MACCFG2_LENGTHCHECK);

	gfar_write(&regs->maccfg2, tempval);

	if ((oldsize != tempsize) && (dev->flags & IFF_UP))
		startup_gfar(dev);

	return 0;
}

/* gfar_reset_task gets scheduled when a packet has not been
 * transmitted after a set amount of time.
 * For now, assume that clearing out all the structures, and
 * starting over will fix the problem.
 */
static void gfar_reset_task(struct work_struct *work)
{
	struct gfar_private *priv = container_of(work, struct gfar_private,
			reset_task);
	struct net_device *dev = priv->ndev;

	if (dev->flags & IFF_UP) {
		netif_tx_stop_all_queues(dev);
		stop_gfar(dev);
		startup_gfar(dev);
		netif_tx_start_all_queues(dev);
	}

	netif_tx_schedule_all(dev);
}

static void gfar_timeout(struct net_device *dev)
{
	struct gfar_private *priv = netdev_priv(dev);

	dev->stats.tx_errors++;
	schedule_work(&priv->reset_task);
}

/* Interrupt Handler for Transmit complete */
static int gfar_clean_tx_ring(struct gfar_priv_tx_q *tx_queue)
{
	struct net_device *dev = tx_queue->dev;
	struct gfar_private *priv = netdev_priv(dev);
	struct gfar_priv_rx_q *rx_queue = NULL;
	struct txbd8 *bdp;
	struct txbd8 *lbdp = NULL;
	struct txbd8 *base = tx_queue->tx_bd_base;
	struct sk_buff *skb;
	int skb_dirtytx;
	int tx_ring_size = tx_queue->tx_ring_size;
	int frags = 0;
	int i;
	int howmany = 0;
	u32 lstatus;

	rx_queue = priv->rx_queue[tx_queue->qindex];
	bdp = tx_queue->dirty_tx;
	skb_dirtytx = tx_queue->skb_dirtytx;

	while ((skb = tx_queue->tx_skbuff[skb_dirtytx])) {
		unsigned long flags;

		frags = skb_shinfo(skb)->nr_frags;
		lbdp = skip_txbd(bdp, frags, base, tx_ring_size);

		lstatus = lbdp->lstatus;

		/* Only clean completed frames */
		if ((lstatus & BD_LFLAG(TXBD_READY)) &&
				(lstatus & BD_LENGTH_MASK))
			break;

		dma_unmap_single(&priv->ofdev->dev,
				bdp->bufPtr,
				bdp->length,
				DMA_TO_DEVICE);

		bdp->lstatus &= BD_LFLAG(TXBD_WRAP);
		bdp = next_txbd(bdp, base, tx_ring_size);

		for (i = 0; i < frags; i++) {
			dma_unmap_page(&priv->ofdev->dev,
					bdp->bufPtr,
					bdp->length,
					DMA_TO_DEVICE);
			bdp->lstatus &= BD_LFLAG(TXBD_WRAP);
			bdp = next_txbd(bdp, base, tx_ring_size);
		}

		/*
		 * If there's room in the queue (limit it to rx_buffer_size)
		 * we add this skb back into the pool, if it's the right size
		 */
		if (skb_queue_len(&priv->rx_recycle) < rx_queue->rx_ring_size &&
				skb_recycle_check(skb, priv->rx_buffer_size +
					RXBUF_ALIGNMENT))
			__skb_queue_head(&priv->rx_recycle, skb);
		else
			dev_kfree_skb_any(skb);

		tx_queue->tx_skbuff[skb_dirtytx] = NULL;

		skb_dirtytx = (skb_dirtytx + 1) &
			TX_RING_MOD_MASK(tx_ring_size);

		howmany++;
		spin_lock_irqsave(&tx_queue->txlock, flags);
		tx_queue->num_txbdfree += frags + 1;
		spin_unlock_irqrestore(&tx_queue->txlock, flags);
	}

	/* If we freed a buffer, we can restart transmission, if necessary */
	if (__netif_subqueue_stopped(dev, tx_queue->qindex) && tx_queue->num_txbdfree)
		netif_wake_subqueue(dev, tx_queue->qindex);

	/* Update dirty indicators */
	tx_queue->skb_dirtytx = skb_dirtytx;
	tx_queue->dirty_tx = bdp;

	return howmany;
}

static void gfar_schedule_cleanup(struct gfar_priv_grp *gfargrp)
{
	unsigned long flags;

	spin_lock_irqsave(&gfargrp->grplock, flags);
	if (napi_schedule_prep(&gfargrp->napi)) {
		gfar_write(&gfargrp->regs->imask, IMASK_RTX_DISABLED);
		__napi_schedule(&gfargrp->napi);
	} else {
		/*
		 * Clear IEVENT, so interrupts aren't called again
		 * because of the packets that have already arrived.
		 */
		gfar_write(&gfargrp->regs->ievent, IEVENT_RTX_MASK);
	}
	spin_unlock_irqrestore(&gfargrp->grplock, flags);

}

/* Interrupt Handler for Transmit complete */
static irqreturn_t gfar_transmit(int irq, void *grp_id)
{
	gfar_schedule_cleanup((struct gfar_priv_grp *)grp_id);
	return IRQ_HANDLED;
}

static void gfar_new_rxbdp(struct gfar_priv_rx_q *rx_queue, struct rxbd8 *bdp,
		struct sk_buff *skb)
{
	struct net_device *dev = rx_queue->dev;
	struct gfar_private *priv = netdev_priv(dev);
	dma_addr_t buf;

	buf = dma_map_single(&priv->ofdev->dev, skb->data,
			     priv->rx_buffer_size, DMA_FROM_DEVICE);
	gfar_init_rxbdp(rx_queue, bdp, buf);
}


struct sk_buff * gfar_new_skb(struct net_device *dev)
{
	unsigned int alignamount;
	struct gfar_private *priv = netdev_priv(dev);
	struct sk_buff *skb = NULL;

	skb = __skb_dequeue(&priv->rx_recycle);
	if (!skb)
		skb = netdev_alloc_skb(dev,
				priv->rx_buffer_size + RXBUF_ALIGNMENT);

	if (!skb)
		return NULL;

	alignamount = RXBUF_ALIGNMENT -
		(((unsigned long) skb->data) & (RXBUF_ALIGNMENT - 1));

	/* We need the data buffer to be aligned properly.  We will reserve
	 * as many bytes as needed to align the data properly
	 */
	skb_reserve(skb, alignamount);

	return skb;
}

static inline void count_errors(unsigned short status, struct net_device *dev)
{
	struct gfar_private *priv = netdev_priv(dev);
	struct net_device_stats *stats = &dev->stats;
	struct gfar_extra_stats *estats = &priv->extra_stats;

	/* If the packet was truncated, none of the other errors
	 * matter */
	if (status & RXBD_TRUNCATED) {
		stats->rx_length_errors++;

		estats->rx_trunc++;

		return;
	}
	/* Count the errors, if there were any */
	if (status & (RXBD_LARGE | RXBD_SHORT)) {
		stats->rx_length_errors++;

		if (status & RXBD_LARGE)
			estats->rx_large++;
		else
			estats->rx_short++;
	}
	if (status & RXBD_NONOCTET) {
		stats->rx_frame_errors++;
		estats->rx_nonoctet++;
	}
	if (status & RXBD_CRCERR) {
		estats->rx_crcerr++;
		stats->rx_crc_errors++;
	}
	if (status & RXBD_OVERRUN) {
		estats->rx_overrun++;
		stats->rx_crc_errors++;
	}
}

irqreturn_t gfar_receive(int irq, void *grp_id)
{
	gfar_schedule_cleanup((struct gfar_priv_grp *)grp_id);
	return IRQ_HANDLED;
}

static inline void gfar_rx_checksum(struct sk_buff *skb, struct rxfcb *fcb)
{
	/* If valid headers were found, and valid sums
	 * were verified, then we tell the kernel that no
	 * checksumming is necessary.  Otherwise, it is */
	if ((fcb->flags & RXFCB_CSUM_MASK) == (RXFCB_CIP | RXFCB_CTU))
		skb->ip_summed = CHECKSUM_UNNECESSARY;
	else
		skb->ip_summed = CHECKSUM_NONE;
}


/* gfar_process_frame() -- handle one incoming packet if skb
 * isn't NULL.  */
static int gfar_process_frame(struct net_device *dev, struct sk_buff *skb,
			      int amount_pull)
{
	struct gfar_private *priv = netdev_priv(dev);
	struct rxfcb *fcb = NULL;

	int ret;

	/* fcb is at the beginning if exists */
	fcb = (struct rxfcb *)skb->data;

	/* Remove the FCB from the skb */
	/* Remove the padded bytes, if there are any */
	if (amount_pull) {
		skb_record_rx_queue(skb, fcb->rq);
		skb_pull(skb, amount_pull);
	}

	if (priv->rx_csum_enable)
		gfar_rx_checksum(skb, fcb);

	/* Tell the skb what kind of packet this is */
	skb->protocol = eth_type_trans(skb, dev);

	/* Send the packet up the stack */
	if (unlikely(priv->vlgrp && (fcb->flags & RXFCB_VLN)))
		ret = vlan_hwaccel_receive_skb(skb, priv->vlgrp, fcb->vlctl);
	else
		ret = netif_receive_skb(skb);

	if (NET_RX_DROP == ret)
		priv->extra_stats.kernel_dropped++;

	return 0;
}

/* gfar_clean_rx_ring() -- Processes each frame in the rx ring
 *   until the budget/quota has been reached. Returns the number
 *   of frames handled
 */
int gfar_clean_rx_ring(struct gfar_priv_rx_q *rx_queue, int rx_work_limit)
{
	struct net_device *dev = rx_queue->dev;
	struct rxbd8 *bdp, *base;
	struct sk_buff *skb;
	int pkt_len;
	int amount_pull;
	int howmany = 0;
	struct gfar_private *priv = netdev_priv(dev);

	/* Get the first full descriptor */
	bdp = rx_queue->cur_rx;
	base = rx_queue->rx_bd_base;

	amount_pull = (gfar_uses_fcb(priv) ? GMAC_FCB_LEN : 0) +
		priv->padding;

	while (!((bdp->status & RXBD_EMPTY) || (--rx_work_limit < 0))) {
		struct sk_buff *newskb;
		rmb();

		/* Add another skb for the future */
		newskb = gfar_new_skb(dev);

		skb = rx_queue->rx_skbuff[rx_queue->skb_currx];

		dma_unmap_single(&priv->ofdev->dev, bdp->bufPtr,
				priv->rx_buffer_size, DMA_FROM_DEVICE);

		/* We drop the frame if we failed to allocate a new buffer */
		if (unlikely(!newskb || !(bdp->status & RXBD_LAST) ||
				 bdp->status & RXBD_ERR)) {
			count_errors(bdp->status, dev);

			if (unlikely(!newskb))
				newskb = skb;
			else if (skb) {
				/*
				 * We need to reset ->data to what it
				 * was before gfar_new_skb() re-aligned
				 * it to an RXBUF_ALIGNMENT boundary
				 * before we put the skb back on the
				 * recycle list.
				 */
				skb->data = skb->head + NET_SKB_PAD;
				__skb_queue_head(&priv->rx_recycle, skb);
			}
		} else {
			/* Increment the number of packets */
			rx_queue->stats.rx_packets++;
			howmany++;

			if (likely(skb)) {
				pkt_len = bdp->length - ETH_FCS_LEN;
				/* Remove the FCS from the packet length */
				skb_put(skb, pkt_len);
				rx_queue->stats.rx_bytes += pkt_len;
<<<<<<< HEAD

=======
				skb_record_rx_queue(skb, rx_queue->qindex);
>>>>>>> fa15e99b
				gfar_process_frame(dev, skb, amount_pull);

			} else {
				if (netif_msg_rx_err(priv))
					printk(KERN_WARNING
					       "%s: Missing skb!\n", dev->name);
				rx_queue->stats.rx_dropped++;
				priv->extra_stats.rx_skbmissing++;
			}

		}

		rx_queue->rx_skbuff[rx_queue->skb_currx] = newskb;

		/* Setup the new bdp */
		gfar_new_rxbdp(rx_queue, bdp, newskb);

		/* Update to the next pointer */
		bdp = next_bd(bdp, base, rx_queue->rx_ring_size);

		/* update to point at the next skb */
		rx_queue->skb_currx =
		    (rx_queue->skb_currx + 1) &
		    RX_RING_MOD_MASK(rx_queue->rx_ring_size);
	}

	/* Update the current rxbd pointer to be the next one */
	rx_queue->cur_rx = bdp;

	return howmany;
}

static int gfar_poll(struct napi_struct *napi, int budget)
{
	struct gfar_priv_grp *gfargrp = container_of(napi,
			struct gfar_priv_grp, napi);
	struct gfar_private *priv = gfargrp->priv;
	struct gfar __iomem *regs = gfargrp->regs;
	struct gfar_priv_tx_q *tx_queue = NULL;
	struct gfar_priv_rx_q *rx_queue = NULL;
	int rx_cleaned = 0, budget_per_queue = 0, rx_cleaned_per_queue = 0;
	int tx_cleaned = 0, i, left_over_budget = budget;
	unsigned long serviced_queues = 0;
	int num_queues = 0;

	num_queues = gfargrp->num_rx_queues;
	budget_per_queue = budget/num_queues;

	/* Clear IEVENT, so interrupts aren't called again
	 * because of the packets that have already arrived */
	gfar_write(&regs->ievent, IEVENT_RTX_MASK);

	while (num_queues && left_over_budget) {

		budget_per_queue = left_over_budget/num_queues;
		left_over_budget = 0;

		for_each_bit(i, &gfargrp->rx_bit_map, priv->num_rx_queues) {
			if (test_bit(i, &serviced_queues))
				continue;
			rx_queue = priv->rx_queue[i];
			tx_queue = priv->tx_queue[rx_queue->qindex];

			tx_cleaned += gfar_clean_tx_ring(tx_queue);
			rx_cleaned_per_queue = gfar_clean_rx_ring(rx_queue,
							budget_per_queue);
			rx_cleaned += rx_cleaned_per_queue;
			if(rx_cleaned_per_queue < budget_per_queue) {
				left_over_budget = left_over_budget +
					(budget_per_queue - rx_cleaned_per_queue);
				set_bit(i, &serviced_queues);
				num_queues--;
			}
		}
	}

	if (tx_cleaned)
		return budget;

	if (rx_cleaned < budget) {
		napi_complete(napi);

		/* Clear the halt bit in RSTAT */
		gfar_write(&regs->rstat, gfargrp->rstat);

		gfar_write(&regs->imask, IMASK_DEFAULT);

		/* If we are coalescing interrupts, update the timer */
		/* Otherwise, clear it */
		gfar_configure_coalescing(priv,
				gfargrp->rx_bit_map, gfargrp->tx_bit_map);
	}

	return rx_cleaned;
}

#ifdef CONFIG_NET_POLL_CONTROLLER
/*
 * Polling 'interrupt' - used by things like netconsole to send skbs
 * without having to re-enable interrupts. It's not called while
 * the interrupt routine is executing.
 */
static void gfar_netpoll(struct net_device *dev)
{
	struct gfar_private *priv = netdev_priv(dev);
	int i = 0;

	/* If the device has multiple interrupts, run tx/rx */
	if (priv->device_flags & FSL_GIANFAR_DEV_HAS_MULTI_INTR) {
		for (i = 0; i < priv->num_grps; i++) {
			disable_irq(priv->gfargrp[i].interruptTransmit);
			disable_irq(priv->gfargrp[i].interruptReceive);
			disable_irq(priv->gfargrp[i].interruptError);
			gfar_interrupt(priv->gfargrp[i].interruptTransmit,
						&priv->gfargrp[i]);
			enable_irq(priv->gfargrp[i].interruptError);
			enable_irq(priv->gfargrp[i].interruptReceive);
			enable_irq(priv->gfargrp[i].interruptTransmit);
		}
	} else {
		for (i = 0; i < priv->num_grps; i++) {
			disable_irq(priv->gfargrp[i].interruptTransmit);
			gfar_interrupt(priv->gfargrp[i].interruptTransmit,
						&priv->gfargrp[i]);
			enable_irq(priv->gfargrp[i].interruptTransmit);
		}
	}
}
#endif

/* The interrupt handler for devices with one interrupt */
static irqreturn_t gfar_interrupt(int irq, void *grp_id)
{
	struct gfar_priv_grp *gfargrp = grp_id;

	/* Save ievent for future reference */
	u32 events = gfar_read(&gfargrp->regs->ievent);

	/* Check for reception */
	if (events & IEVENT_RX_MASK)
		gfar_receive(irq, grp_id);

	/* Check for transmit completion */
	if (events & IEVENT_TX_MASK)
		gfar_transmit(irq, grp_id);

	/* Check for errors */
	if (events & IEVENT_ERR_MASK)
		gfar_error(irq, grp_id);

	return IRQ_HANDLED;
}

/* Called every time the controller might need to be made
 * aware of new link state.  The PHY code conveys this
 * information through variables in the phydev structure, and this
 * function converts those variables into the appropriate
 * register values, and can bring down the device if needed.
 */
static void adjust_link(struct net_device *dev)
{
	struct gfar_private *priv = netdev_priv(dev);
	struct gfar __iomem *regs = priv->gfargrp[0].regs;
	unsigned long flags;
	struct phy_device *phydev = priv->phydev;
	int new_state = 0;

	local_irq_save(flags);
	lock_tx_qs(priv);

	if (phydev->link) {
		u32 tempval = gfar_read(&regs->maccfg2);
		u32 ecntrl = gfar_read(&regs->ecntrl);

		/* Now we make sure that we can be in full duplex mode.
		 * If not, we operate in half-duplex mode. */
		if (phydev->duplex != priv->oldduplex) {
			new_state = 1;
			if (!(phydev->duplex))
				tempval &= ~(MACCFG2_FULL_DUPLEX);
			else
				tempval |= MACCFG2_FULL_DUPLEX;

			priv->oldduplex = phydev->duplex;
		}

		if (phydev->speed != priv->oldspeed) {
			new_state = 1;
			switch (phydev->speed) {
			case 1000:
				tempval =
				    ((tempval & ~(MACCFG2_IF)) | MACCFG2_GMII);

				ecntrl &= ~(ECNTRL_R100);
				break;
			case 100:
			case 10:
				tempval =
				    ((tempval & ~(MACCFG2_IF)) | MACCFG2_MII);

				/* Reduced mode distinguishes
				 * between 10 and 100 */
				if (phydev->speed == SPEED_100)
					ecntrl |= ECNTRL_R100;
				else
					ecntrl &= ~(ECNTRL_R100);
				break;
			default:
				if (netif_msg_link(priv))
					printk(KERN_WARNING
						"%s: Ack!  Speed (%d) is not 10/100/1000!\n",
						dev->name, phydev->speed);
				break;
			}

			priv->oldspeed = phydev->speed;
		}

		gfar_write(&regs->maccfg2, tempval);
		gfar_write(&regs->ecntrl, ecntrl);

		if (!priv->oldlink) {
			new_state = 1;
			priv->oldlink = 1;
		}
	} else if (priv->oldlink) {
		new_state = 1;
		priv->oldlink = 0;
		priv->oldspeed = 0;
		priv->oldduplex = -1;
	}

	if (new_state && netif_msg_link(priv))
		phy_print_status(phydev);
	unlock_tx_qs(priv);
	local_irq_restore(flags);
}

/* Update the hash table based on the current list of multicast
 * addresses we subscribe to.  Also, change the promiscuity of
 * the device based on the flags (this function is called
 * whenever dev->flags is changed */
static void gfar_set_multi(struct net_device *dev)
{
	struct dev_mc_list *mc_ptr;
	struct gfar_private *priv = netdev_priv(dev);
	struct gfar __iomem *regs = priv->gfargrp[0].regs;
	u32 tempval;

	if (dev->flags & IFF_PROMISC) {
		/* Set RCTRL to PROM */
		tempval = gfar_read(&regs->rctrl);
		tempval |= RCTRL_PROM;
		gfar_write(&regs->rctrl, tempval);
	} else {
		/* Set RCTRL to not PROM */
		tempval = gfar_read(&regs->rctrl);
		tempval &= ~(RCTRL_PROM);
		gfar_write(&regs->rctrl, tempval);
	}

	if (dev->flags & IFF_ALLMULTI) {
		/* Set the hash to rx all multicast frames */
		gfar_write(&regs->igaddr0, 0xffffffff);
		gfar_write(&regs->igaddr1, 0xffffffff);
		gfar_write(&regs->igaddr2, 0xffffffff);
		gfar_write(&regs->igaddr3, 0xffffffff);
		gfar_write(&regs->igaddr4, 0xffffffff);
		gfar_write(&regs->igaddr5, 0xffffffff);
		gfar_write(&regs->igaddr6, 0xffffffff);
		gfar_write(&regs->igaddr7, 0xffffffff);
		gfar_write(&regs->gaddr0, 0xffffffff);
		gfar_write(&regs->gaddr1, 0xffffffff);
		gfar_write(&regs->gaddr2, 0xffffffff);
		gfar_write(&regs->gaddr3, 0xffffffff);
		gfar_write(&regs->gaddr4, 0xffffffff);
		gfar_write(&regs->gaddr5, 0xffffffff);
		gfar_write(&regs->gaddr6, 0xffffffff);
		gfar_write(&regs->gaddr7, 0xffffffff);
	} else {
		int em_num;
		int idx;

		/* zero out the hash */
		gfar_write(&regs->igaddr0, 0x0);
		gfar_write(&regs->igaddr1, 0x0);
		gfar_write(&regs->igaddr2, 0x0);
		gfar_write(&regs->igaddr3, 0x0);
		gfar_write(&regs->igaddr4, 0x0);
		gfar_write(&regs->igaddr5, 0x0);
		gfar_write(&regs->igaddr6, 0x0);
		gfar_write(&regs->igaddr7, 0x0);
		gfar_write(&regs->gaddr0, 0x0);
		gfar_write(&regs->gaddr1, 0x0);
		gfar_write(&regs->gaddr2, 0x0);
		gfar_write(&regs->gaddr3, 0x0);
		gfar_write(&regs->gaddr4, 0x0);
		gfar_write(&regs->gaddr5, 0x0);
		gfar_write(&regs->gaddr6, 0x0);
		gfar_write(&regs->gaddr7, 0x0);

		/* If we have extended hash tables, we need to
		 * clear the exact match registers to prepare for
		 * setting them */
		if (priv->extended_hash) {
			em_num = GFAR_EM_NUM + 1;
			gfar_clear_exact_match(dev);
			idx = 1;
		} else {
			idx = 0;
			em_num = 0;
		}

		if (dev->mc_count == 0)
			return;

		/* Parse the list, and set the appropriate bits */
		for(mc_ptr = dev->mc_list; mc_ptr; mc_ptr = mc_ptr->next) {
			if (idx < em_num) {
				gfar_set_mac_for_addr(dev, idx,
						mc_ptr->dmi_addr);
				idx++;
			} else
				gfar_set_hash_for_addr(dev, mc_ptr->dmi_addr);
		}
	}

	return;
}


/* Clears each of the exact match registers to zero, so they
 * don't interfere with normal reception */
static void gfar_clear_exact_match(struct net_device *dev)
{
	int idx;
	u8 zero_arr[MAC_ADDR_LEN] = {0,0,0,0,0,0};

	for(idx = 1;idx < GFAR_EM_NUM + 1;idx++)
		gfar_set_mac_for_addr(dev, idx, (u8 *)zero_arr);
}

/* Set the appropriate hash bit for the given addr */
/* The algorithm works like so:
 * 1) Take the Destination Address (ie the multicast address), and
 * do a CRC on it (little endian), and reverse the bits of the
 * result.
 * 2) Use the 8 most significant bits as a hash into a 256-entry
 * table.  The table is controlled through 8 32-bit registers:
 * gaddr0-7.  gaddr0's MSB is entry 0, and gaddr7's LSB is
 * gaddr7.  This means that the 3 most significant bits in the
 * hash index which gaddr register to use, and the 5 other bits
 * indicate which bit (assuming an IBM numbering scheme, which
 * for PowerPC (tm) is usually the case) in the register holds
 * the entry. */
static void gfar_set_hash_for_addr(struct net_device *dev, u8 *addr)
{
	u32 tempval;
	struct gfar_private *priv = netdev_priv(dev);
	u32 result = ether_crc(MAC_ADDR_LEN, addr);
	int width = priv->hash_width;
	u8 whichbit = (result >> (32 - width)) & 0x1f;
	u8 whichreg = result >> (32 - width + 5);
	u32 value = (1 << (31-whichbit));

	tempval = gfar_read(priv->hash_regs[whichreg]);
	tempval |= value;
	gfar_write(priv->hash_regs[whichreg], tempval);

	return;
}


/* There are multiple MAC Address register pairs on some controllers
 * This function sets the numth pair to a given address
 */
static void gfar_set_mac_for_addr(struct net_device *dev, int num, u8 *addr)
{
	struct gfar_private *priv = netdev_priv(dev);
	struct gfar __iomem *regs = priv->gfargrp[0].regs;
	int idx;
	char tmpbuf[MAC_ADDR_LEN];
	u32 tempval;
	u32 __iomem *macptr = &regs->macstnaddr1;

	macptr += num*2;

	/* Now copy it into the mac registers backwards, cuz */
	/* little endian is silly */
	for (idx = 0; idx < MAC_ADDR_LEN; idx++)
		tmpbuf[MAC_ADDR_LEN - 1 - idx] = addr[idx];

	gfar_write(macptr, *((u32 *) (tmpbuf)));

	tempval = *((u32 *) (tmpbuf + 4));

	gfar_write(macptr+1, tempval);
}

/* GFAR error interrupt handler */
static irqreturn_t gfar_error(int irq, void *grp_id)
{
	struct gfar_priv_grp *gfargrp = grp_id;
	struct gfar __iomem *regs = gfargrp->regs;
	struct gfar_private *priv= gfargrp->priv;
	struct net_device *dev = priv->ndev;

	/* Save ievent for future reference */
	u32 events = gfar_read(&regs->ievent);

	/* Clear IEVENT */
	gfar_write(&regs->ievent, events & IEVENT_ERR_MASK);

	/* Magic Packet is not an error. */
	if ((priv->device_flags & FSL_GIANFAR_DEV_HAS_MAGIC_PACKET) &&
	    (events & IEVENT_MAG))
		events &= ~IEVENT_MAG;

	/* Hmm... */
	if (netif_msg_rx_err(priv) || netif_msg_tx_err(priv))
		printk(KERN_DEBUG "%s: error interrupt (ievent=0x%08x imask=0x%08x)\n",
		       dev->name, events, gfar_read(&regs->imask));

	/* Update the error counters */
	if (events & IEVENT_TXE) {
		dev->stats.tx_errors++;

		if (events & IEVENT_LC)
			dev->stats.tx_window_errors++;
		if (events & IEVENT_CRL)
			dev->stats.tx_aborted_errors++;
		if (events & IEVENT_XFUN) {
			unsigned long flags;

			if (netif_msg_tx_err(priv))
				printk(KERN_DEBUG "%s: TX FIFO underrun, "
				       "packet dropped.\n", dev->name);
			dev->stats.tx_dropped++;
			priv->extra_stats.tx_underrun++;

			local_irq_save(flags);
			lock_tx_qs(priv);

			/* Reactivate the Tx Queues */
			gfar_write(&regs->tstat, gfargrp->tstat);

			unlock_tx_qs(priv);
			local_irq_restore(flags);
		}
		if (netif_msg_tx_err(priv))
			printk(KERN_DEBUG "%s: Transmit Error\n", dev->name);
	}
	if (events & IEVENT_BSY) {
		dev->stats.rx_errors++;
		priv->extra_stats.rx_bsy++;

		gfar_receive(irq, grp_id);

		if (netif_msg_rx_err(priv))
			printk(KERN_DEBUG "%s: busy error (rstat: %x)\n",
			       dev->name, gfar_read(&regs->rstat));
	}
	if (events & IEVENT_BABR) {
		dev->stats.rx_errors++;
		priv->extra_stats.rx_babr++;

		if (netif_msg_rx_err(priv))
			printk(KERN_DEBUG "%s: babbling RX error\n", dev->name);
	}
	if (events & IEVENT_EBERR) {
		priv->extra_stats.eberr++;
		if (netif_msg_rx_err(priv))
			printk(KERN_DEBUG "%s: bus error\n", dev->name);
	}
	if ((events & IEVENT_RXC) && netif_msg_rx_status(priv))
		printk(KERN_DEBUG "%s: control frame\n", dev->name);

	if (events & IEVENT_BABT) {
		priv->extra_stats.tx_babt++;
		if (netif_msg_tx_err(priv))
			printk(KERN_DEBUG "%s: babbling TX error\n", dev->name);
	}
	return IRQ_HANDLED;
}

static struct of_device_id gfar_match[] =
{
	{
		.type = "network",
		.compatible = "gianfar",
	},
	{
		.compatible = "fsl,etsec2",
	},
	{},
};
MODULE_DEVICE_TABLE(of, gfar_match);

/* Structure for a device driver */
static struct of_platform_driver gfar_driver = {
	.name = "fsl-gianfar",
	.match_table = gfar_match,

	.probe = gfar_probe,
	.remove = gfar_remove,
	.suspend = gfar_legacy_suspend,
	.resume = gfar_legacy_resume,
	.driver.pm = GFAR_PM_OPS,
};

static int __init gfar_init(void)
{
	return of_register_platform_driver(&gfar_driver);
}

static void __exit gfar_exit(void)
{
	of_unregister_platform_driver(&gfar_driver);
}

module_init(gfar_init);
module_exit(gfar_exit);
<|MERGE_RESOLUTION|>--- conflicted
+++ resolved
@@ -454,10 +454,6 @@
 	.ndo_set_multicast_list = gfar_set_multi,
 	.ndo_tx_timeout = gfar_timeout,
 	.ndo_do_ioctl = gfar_ioctl,
-<<<<<<< HEAD
-	.ndo_select_queue = gfar_select_queue,
-=======
->>>>>>> fa15e99b
 	.ndo_get_stats = gfar_get_stats,
 	.ndo_vlan_rx_register = gfar_vlan_rx_register,
 	.ndo_set_mac_address = eth_mac_addr,
@@ -2553,11 +2549,7 @@
 				/* Remove the FCS from the packet length */
 				skb_put(skb, pkt_len);
 				rx_queue->stats.rx_bytes += pkt_len;
-<<<<<<< HEAD
-
-=======
 				skb_record_rx_queue(skb, rx_queue->qindex);
->>>>>>> fa15e99b
 				gfar_process_frame(dev, skb, amount_pull);
 
 			} else {
