/*
 * Intel AGPGART routines.
 */

#include <linux/module.h>
#include <linux/pci.h>
#include <linux/init.h>
#include <linux/kernel.h>
#include <linux/pagemap.h>
#include <linux/agp_backend.h>
#include "agp.h"

/*
 * If we have Intel graphics, we're not going to have anything other than
 * an Intel IOMMU. So make the correct use of the PCI DMA API contingent
 * on the Intel IOMMU support (CONFIG_DMAR).
 * Only newer chipsets need to bother with this, of course.
 */
#ifdef CONFIG_DMAR
#define USE_PCI_DMA_API 1
#endif

#define PCI_DEVICE_ID_INTEL_E7221_HB	0x2588
#define PCI_DEVICE_ID_INTEL_E7221_IG	0x258a
#define PCI_DEVICE_ID_INTEL_82946GZ_HB      0x2970
#define PCI_DEVICE_ID_INTEL_82946GZ_IG      0x2972
#define PCI_DEVICE_ID_INTEL_82G35_HB     0x2980
#define PCI_DEVICE_ID_INTEL_82G35_IG     0x2982
#define PCI_DEVICE_ID_INTEL_82965Q_HB       0x2990
#define PCI_DEVICE_ID_INTEL_82965Q_IG       0x2992
#define PCI_DEVICE_ID_INTEL_82965G_HB       0x29A0
#define PCI_DEVICE_ID_INTEL_82965G_IG       0x29A2
#define PCI_DEVICE_ID_INTEL_82965GM_HB      0x2A00
#define PCI_DEVICE_ID_INTEL_82965GM_IG      0x2A02
#define PCI_DEVICE_ID_INTEL_82965GME_HB     0x2A10
#define PCI_DEVICE_ID_INTEL_82965GME_IG     0x2A12
#define PCI_DEVICE_ID_INTEL_82945GME_HB     0x27AC
#define PCI_DEVICE_ID_INTEL_82945GME_IG     0x27AE
#define PCI_DEVICE_ID_INTEL_PINEVIEW_M_HB        0xA010
#define PCI_DEVICE_ID_INTEL_PINEVIEW_M_IG        0xA011
#define PCI_DEVICE_ID_INTEL_PINEVIEW_HB         0xA000
#define PCI_DEVICE_ID_INTEL_PINEVIEW_IG         0xA001
#define PCI_DEVICE_ID_INTEL_G33_HB          0x29C0
#define PCI_DEVICE_ID_INTEL_G33_IG          0x29C2
#define PCI_DEVICE_ID_INTEL_Q35_HB          0x29B0
#define PCI_DEVICE_ID_INTEL_Q35_IG          0x29B2
#define PCI_DEVICE_ID_INTEL_Q33_HB          0x29D0
#define PCI_DEVICE_ID_INTEL_Q33_IG          0x29D2
#define PCI_DEVICE_ID_INTEL_B43_HB          0x2E40
#define PCI_DEVICE_ID_INTEL_B43_IG          0x2E42
#define PCI_DEVICE_ID_INTEL_GM45_HB         0x2A40
#define PCI_DEVICE_ID_INTEL_GM45_IG         0x2A42
#define PCI_DEVICE_ID_INTEL_EAGLELAKE_HB        0x2E00
#define PCI_DEVICE_ID_INTEL_EAGLELAKE_IG        0x2E02
#define PCI_DEVICE_ID_INTEL_Q45_HB          0x2E10
#define PCI_DEVICE_ID_INTEL_Q45_IG          0x2E12
#define PCI_DEVICE_ID_INTEL_G45_HB          0x2E20
#define PCI_DEVICE_ID_INTEL_G45_IG          0x2E22
#define PCI_DEVICE_ID_INTEL_G41_HB          0x2E30
#define PCI_DEVICE_ID_INTEL_G41_IG          0x2E32
<<<<<<< HEAD
#define PCI_DEVICE_ID_INTEL_IGDNG_D_HB	    0x0040
#define PCI_DEVICE_ID_INTEL_IGDNG_D_IG	    0x0042
#define PCI_DEVICE_ID_INTEL_IGDNG_M_HB	    0x0044
#define PCI_DEVICE_ID_INTEL_IGDNG_MA_HB	    0x0062
#define PCI_DEVICE_ID_INTEL_IGDNG_MC2_HB    0x006a
#define PCI_DEVICE_ID_INTEL_IGDNG_M_IG	    0x0046
=======
#define PCI_DEVICE_ID_INTEL_IRONLAKE_D_HB	    0x0040
#define PCI_DEVICE_ID_INTEL_IRONLAKE_D_IG	    0x0042
#define PCI_DEVICE_ID_INTEL_IRONLAKE_M_HB	    0x0044
#define PCI_DEVICE_ID_INTEL_IRONLAKE_MA_HB	    0x0062
#define PCI_DEVICE_ID_INTEL_IRONLAKE_MC2_HB    0x006a
#define PCI_DEVICE_ID_INTEL_IRONLAKE_M_IG	    0x0046
>>>>>>> 2fbe74b9

/* cover 915 and 945 variants */
#define IS_I915 (agp_bridge->dev->device == PCI_DEVICE_ID_INTEL_E7221_HB || \
		 agp_bridge->dev->device == PCI_DEVICE_ID_INTEL_82915G_HB || \
		 agp_bridge->dev->device == PCI_DEVICE_ID_INTEL_82915GM_HB || \
		 agp_bridge->dev->device == PCI_DEVICE_ID_INTEL_82945G_HB || \
		 agp_bridge->dev->device == PCI_DEVICE_ID_INTEL_82945GM_HB || \
		 agp_bridge->dev->device == PCI_DEVICE_ID_INTEL_82945GME_HB)

#define IS_I965 (agp_bridge->dev->device == PCI_DEVICE_ID_INTEL_82946GZ_HB || \
		 agp_bridge->dev->device == PCI_DEVICE_ID_INTEL_82G35_HB || \
		 agp_bridge->dev->device == PCI_DEVICE_ID_INTEL_82965Q_HB || \
		 agp_bridge->dev->device == PCI_DEVICE_ID_INTEL_82965G_HB || \
		 agp_bridge->dev->device == PCI_DEVICE_ID_INTEL_82965GM_HB || \
		 agp_bridge->dev->device == PCI_DEVICE_ID_INTEL_82965GME_HB)

#define IS_G33 (agp_bridge->dev->device == PCI_DEVICE_ID_INTEL_G33_HB || \
		agp_bridge->dev->device == PCI_DEVICE_ID_INTEL_Q35_HB || \
		agp_bridge->dev->device == PCI_DEVICE_ID_INTEL_Q33_HB || \
		agp_bridge->dev->device == PCI_DEVICE_ID_INTEL_PINEVIEW_M_HB || \
		agp_bridge->dev->device == PCI_DEVICE_ID_INTEL_PINEVIEW_HB)

#define IS_PINEVIEW (agp_bridge->dev->device == PCI_DEVICE_ID_INTEL_PINEVIEW_M_HB || \
		agp_bridge->dev->device == PCI_DEVICE_ID_INTEL_PINEVIEW_HB)

#define IS_G4X (agp_bridge->dev->device == PCI_DEVICE_ID_INTEL_EAGLELAKE_HB || \
		agp_bridge->dev->device == PCI_DEVICE_ID_INTEL_Q45_HB || \
		agp_bridge->dev->device == PCI_DEVICE_ID_INTEL_G45_HB || \
		agp_bridge->dev->device == PCI_DEVICE_ID_INTEL_GM45_HB || \
		agp_bridge->dev->device == PCI_DEVICE_ID_INTEL_G41_HB || \
		agp_bridge->dev->device == PCI_DEVICE_ID_INTEL_B43_HB || \
<<<<<<< HEAD
		agp_bridge->dev->device == PCI_DEVICE_ID_INTEL_IGDNG_D_HB || \
		agp_bridge->dev->device == PCI_DEVICE_ID_INTEL_IGDNG_M_HB || \
		agp_bridge->dev->device == PCI_DEVICE_ID_INTEL_IGDNG_MA_HB || \
		agp_bridge->dev->device == PCI_DEVICE_ID_INTEL_IGDNG_MC2_HB)
=======
		agp_bridge->dev->device == PCI_DEVICE_ID_INTEL_IRONLAKE_D_HB || \
		agp_bridge->dev->device == PCI_DEVICE_ID_INTEL_IRONLAKE_M_HB || \
		agp_bridge->dev->device == PCI_DEVICE_ID_INTEL_IRONLAKE_MA_HB || \
		agp_bridge->dev->device == PCI_DEVICE_ID_INTEL_IRONLAKE_MC2_HB)
>>>>>>> 2fbe74b9

extern int agp_memory_reserved;


/* Intel 815 register */
#define INTEL_815_APCONT	0x51
#define INTEL_815_ATTBASE_MASK	~0x1FFFFFFF

/* Intel i820 registers */
#define INTEL_I820_RDCR		0x51
#define INTEL_I820_ERRSTS	0xc8

/* Intel i840 registers */
#define INTEL_I840_MCHCFG	0x50
#define INTEL_I840_ERRSTS	0xc8

/* Intel i850 registers */
#define INTEL_I850_MCHCFG	0x50
#define INTEL_I850_ERRSTS	0xc8

/* intel 915G registers */
#define I915_GMADDR	0x18
#define I915_MMADDR	0x10
#define I915_PTEADDR	0x1C
#define I915_GMCH_GMS_STOLEN_48M	(0x6 << 4)
#define I915_GMCH_GMS_STOLEN_64M	(0x7 << 4)
#define G33_GMCH_GMS_STOLEN_128M	(0x8 << 4)
#define G33_GMCH_GMS_STOLEN_256M	(0x9 << 4)
#define INTEL_GMCH_GMS_STOLEN_96M	(0xa << 4)
#define INTEL_GMCH_GMS_STOLEN_160M	(0xb << 4)
#define INTEL_GMCH_GMS_STOLEN_224M	(0xc << 4)
#define INTEL_GMCH_GMS_STOLEN_352M	(0xd << 4)

#define I915_IFPADDR    0x60

/* Intel 965G registers */
#define I965_MSAC 0x62
#define I965_IFPADDR    0x70

/* Intel 7505 registers */
#define INTEL_I7505_APSIZE	0x74
#define INTEL_I7505_NCAPID	0x60
#define INTEL_I7505_NISTAT	0x6c
#define INTEL_I7505_ATTBASE	0x78
#define INTEL_I7505_ERRSTS	0x42
#define INTEL_I7505_AGPCTRL	0x70
#define INTEL_I7505_MCHCFG	0x50

static const struct aper_size_info_fixed intel_i810_sizes[] =
{
	{64, 16384, 4},
	/* The 32M mode still requires a 64k gatt */
	{32, 8192, 4}
};

#define AGP_DCACHE_MEMORY	1
#define AGP_PHYS_MEMORY		2
#define INTEL_AGP_CACHED_MEMORY 3

static struct gatt_mask intel_i810_masks[] =
{
	{.mask = I810_PTE_VALID, .type = 0},
	{.mask = (I810_PTE_VALID | I810_PTE_LOCAL), .type = AGP_DCACHE_MEMORY},
	{.mask = I810_PTE_VALID, .type = 0},
	{.mask = I810_PTE_VALID | I830_PTE_SYSTEM_CACHED,
	 .type = INTEL_AGP_CACHED_MEMORY}
};

static struct _intel_private {
	struct pci_dev *pcidev;	/* device one */
	u8 __iomem *registers;
	u32 __iomem *gtt;		/* I915G */
	int num_dcache_entries;
	/* gtt_entries is the number of gtt entries that are already mapped
	 * to stolen memory.  Stolen memory is larger than the memory mapped
	 * through gtt_entries, as it includes some reserved space for the BIOS
	 * popup and for the GTT.
	 */
	int gtt_entries;			/* i830+ */
	int gtt_total_size;
	union {
		void __iomem *i9xx_flush_page;
		void *i8xx_flush_page;
	};
	struct page *i8xx_page;
	struct resource ifp_resource;
	int resource_valid;
} intel_private;

#ifdef USE_PCI_DMA_API
static int intel_agp_map_page(struct page *page, dma_addr_t *ret)
{
	*ret = pci_map_page(intel_private.pcidev, page, 0,
			    PAGE_SIZE, PCI_DMA_BIDIRECTIONAL);
	if (pci_dma_mapping_error(intel_private.pcidev, *ret))
		return -EINVAL;
	return 0;
}

static void intel_agp_unmap_page(struct page *page, dma_addr_t dma)
{
	pci_unmap_page(intel_private.pcidev, dma,
		       PAGE_SIZE, PCI_DMA_BIDIRECTIONAL);
}

static void intel_agp_free_sglist(struct agp_memory *mem)
{
	struct sg_table st;

	st.sgl = mem->sg_list;
	st.orig_nents = st.nents = mem->page_count;

	sg_free_table(&st);

	mem->sg_list = NULL;
	mem->num_sg = 0;
}

static int intel_agp_map_memory(struct agp_memory *mem)
{
	struct sg_table st;
	struct scatterlist *sg;
	int i;

	DBG("try mapping %lu pages\n", (unsigned long)mem->page_count);

	if (sg_alloc_table(&st, mem->page_count, GFP_KERNEL))
		return -ENOMEM;

	mem->sg_list = sg = st.sgl;

	for (i = 0 ; i < mem->page_count; i++, sg = sg_next(sg))
		sg_set_page(sg, mem->pages[i], PAGE_SIZE, 0);

	mem->num_sg = pci_map_sg(intel_private.pcidev, mem->sg_list,
				 mem->page_count, PCI_DMA_BIDIRECTIONAL);
	if (unlikely(!mem->num_sg)) {
		intel_agp_free_sglist(mem);
		return -ENOMEM;
	}
	return 0;
}

static void intel_agp_unmap_memory(struct agp_memory *mem)
{
	DBG("try unmapping %lu pages\n", (unsigned long)mem->page_count);

	pci_unmap_sg(intel_private.pcidev, mem->sg_list,
		     mem->page_count, PCI_DMA_BIDIRECTIONAL);
	intel_agp_free_sglist(mem);
}

static void intel_agp_insert_sg_entries(struct agp_memory *mem,
					off_t pg_start, int mask_type)
{
	struct scatterlist *sg;
	int i, j;

	j = pg_start;

	WARN_ON(!mem->num_sg);

	if (mem->num_sg == mem->page_count) {
		for_each_sg(mem->sg_list, sg, mem->page_count, i) {
			writel(agp_bridge->driver->mask_memory(agp_bridge,
					sg_dma_address(sg), mask_type),
					intel_private.gtt+j);
			j++;
		}
	} else {
		/* sg may merge pages, but we have to seperate
		 * per-page addr for GTT */
		unsigned int len, m;

		for_each_sg(mem->sg_list, sg, mem->num_sg, i) {
			len = sg_dma_len(sg) / PAGE_SIZE;
			for (m = 0; m < len; m++) {
				writel(agp_bridge->driver->mask_memory(agp_bridge,
								       sg_dma_address(sg) + m * PAGE_SIZE,
								       mask_type),
				       intel_private.gtt+j);
				j++;
			}
		}
	}
	readl(intel_private.gtt+j-1);
}

#else

static void intel_agp_insert_sg_entries(struct agp_memory *mem,
					off_t pg_start, int mask_type)
{
	int i, j;

	for (i = 0, j = pg_start; i < mem->page_count; i++, j++) {
		writel(agp_bridge->driver->mask_memory(agp_bridge,
				page_to_phys(mem->pages[i]), mask_type),
		       intel_private.gtt+j);
	}

	readl(intel_private.gtt+j-1);
}

#endif

static int intel_i810_fetch_size(void)
{
	u32 smram_miscc;
	struct aper_size_info_fixed *values;

	pci_read_config_dword(agp_bridge->dev, I810_SMRAM_MISCC, &smram_miscc);
	values = A_SIZE_FIX(agp_bridge->driver->aperture_sizes);

	if ((smram_miscc & I810_GMS) == I810_GMS_DISABLE) {
		dev_warn(&agp_bridge->dev->dev, "i810 is disabled\n");
		return 0;
	}
	if ((smram_miscc & I810_GFX_MEM_WIN_SIZE) == I810_GFX_MEM_WIN_32M) {
		agp_bridge->previous_size =
			agp_bridge->current_size = (void *) (values + 1);
		agp_bridge->aperture_size_idx = 1;
		return values[1].size;
	} else {
		agp_bridge->previous_size =
			agp_bridge->current_size = (void *) (values);
		agp_bridge->aperture_size_idx = 0;
		return values[0].size;
	}

	return 0;
}

static int intel_i810_configure(void)
{
	struct aper_size_info_fixed *current_size;
	u32 temp;
	int i;

	current_size = A_SIZE_FIX(agp_bridge->current_size);

	if (!intel_private.registers) {
		pci_read_config_dword(intel_private.pcidev, I810_MMADDR, &temp);
		temp &= 0xfff80000;

		intel_private.registers = ioremap(temp, 128 * 4096);
		if (!intel_private.registers) {
			dev_err(&intel_private.pcidev->dev,
				"can't remap memory\n");
			return -ENOMEM;
		}
	}

	if ((readl(intel_private.registers+I810_DRAM_CTL)
		& I810_DRAM_ROW_0) == I810_DRAM_ROW_0_SDRAM) {
		/* This will need to be dynamically assigned */
		dev_info(&intel_private.pcidev->dev,
			 "detected 4MB dedicated video ram\n");
		intel_private.num_dcache_entries = 1024;
	}
	pci_read_config_dword(intel_private.pcidev, I810_GMADDR, &temp);
	agp_bridge->gart_bus_addr = (temp & PCI_BASE_ADDRESS_MEM_MASK);
	writel(agp_bridge->gatt_bus_addr | I810_PGETBL_ENABLED, intel_private.registers+I810_PGETBL_CTL);
	readl(intel_private.registers+I810_PGETBL_CTL);	/* PCI Posting. */

	if (agp_bridge->driver->needs_scratch_page) {
		for (i = 0; i < current_size->num_entries; i++) {
			writel(agp_bridge->scratch_page, intel_private.registers+I810_PTE_BASE+(i*4));
		}
		readl(intel_private.registers+I810_PTE_BASE+((i-1)*4));	/* PCI posting. */
	}
	global_cache_flush();
	return 0;
}

static void intel_i810_cleanup(void)
{
	writel(0, intel_private.registers+I810_PGETBL_CTL);
	readl(intel_private.registers);	/* PCI Posting. */
	iounmap(intel_private.registers);
}

static void intel_i810_tlbflush(struct agp_memory *mem)
{
	return;
}

static void intel_i810_agp_enable(struct agp_bridge_data *bridge, u32 mode)
{
	return;
}

/* Exists to support ARGB cursors */
static struct page *i8xx_alloc_pages(void)
{
	struct page *page;

	page = alloc_pages(GFP_KERNEL | GFP_DMA32, 2);
	if (page == NULL)
		return NULL;

	if (set_pages_uc(page, 4) < 0) {
		set_pages_wb(page, 4);
		__free_pages(page, 2);
		return NULL;
	}
	get_page(page);
	atomic_inc(&agp_bridge->current_memory_agp);
	return page;
}

static void i8xx_destroy_pages(struct page *page)
{
	if (page == NULL)
		return;

	set_pages_wb(page, 4);
	put_page(page);
	__free_pages(page, 2);
	atomic_dec(&agp_bridge->current_memory_agp);
}

static int intel_i830_type_to_mask_type(struct agp_bridge_data *bridge,
					int type)
{
	if (type < AGP_USER_TYPES)
		return type;
	else if (type == AGP_USER_CACHED_MEMORY)
		return INTEL_AGP_CACHED_MEMORY;
	else
		return 0;
}

static int intel_i810_insert_entries(struct agp_memory *mem, off_t pg_start,
				int type)
{
	int i, j, num_entries;
	void *temp;
	int ret = -EINVAL;
	int mask_type;

	if (mem->page_count == 0)
		goto out;

	temp = agp_bridge->current_size;
	num_entries = A_SIZE_FIX(temp)->num_entries;

	if ((pg_start + mem->page_count) > num_entries)
		goto out_err;


	for (j = pg_start; j < (pg_start + mem->page_count); j++) {
		if (!PGE_EMPTY(agp_bridge, readl(agp_bridge->gatt_table+j))) {
			ret = -EBUSY;
			goto out_err;
		}
	}

	if (type != mem->type)
		goto out_err;

	mask_type = agp_bridge->driver->agp_type_to_mask_type(agp_bridge, type);

	switch (mask_type) {
	case AGP_DCACHE_MEMORY:
		if (!mem->is_flushed)
			global_cache_flush();
		for (i = pg_start; i < (pg_start + mem->page_count); i++) {
			writel((i*4096)|I810_PTE_LOCAL|I810_PTE_VALID,
			       intel_private.registers+I810_PTE_BASE+(i*4));
		}
		readl(intel_private.registers+I810_PTE_BASE+((i-1)*4));
		break;
	case AGP_PHYS_MEMORY:
	case AGP_NORMAL_MEMORY:
		if (!mem->is_flushed)
			global_cache_flush();
		for (i = 0, j = pg_start; i < mem->page_count; i++, j++) {
			writel(agp_bridge->driver->mask_memory(agp_bridge,
					page_to_phys(mem->pages[i]), mask_type),
			       intel_private.registers+I810_PTE_BASE+(j*4));
		}
		readl(intel_private.registers+I810_PTE_BASE+((j-1)*4));
		break;
	default:
		goto out_err;
	}

	agp_bridge->driver->tlb_flush(mem);
out:
	ret = 0;
out_err:
	mem->is_flushed = true;
	return ret;
}

static int intel_i810_remove_entries(struct agp_memory *mem, off_t pg_start,
				int type)
{
	int i;

	if (mem->page_count == 0)
		return 0;

	for (i = pg_start; i < (mem->page_count + pg_start); i++) {
		writel(agp_bridge->scratch_page, intel_private.registers+I810_PTE_BASE+(i*4));
	}
	readl(intel_private.registers+I810_PTE_BASE+((i-1)*4));

	agp_bridge->driver->tlb_flush(mem);
	return 0;
}

/*
 * The i810/i830 requires a physical address to program its mouse
 * pointer into hardware.
 * However the Xserver still writes to it through the agp aperture.
 */
static struct agp_memory *alloc_agpphysmem_i8xx(size_t pg_count, int type)
{
	struct agp_memory *new;
	struct page *page;

	switch (pg_count) {
	case 1: page = agp_bridge->driver->agp_alloc_page(agp_bridge);
		break;
	case 4:
		/* kludge to get 4 physical pages for ARGB cursor */
		page = i8xx_alloc_pages();
		break;
	default:
		return NULL;
	}

	if (page == NULL)
		return NULL;

	new = agp_create_memory(pg_count);
	if (new == NULL)
		return NULL;

	new->pages[0] = page;
	if (pg_count == 4) {
		/* kludge to get 4 physical pages for ARGB cursor */
		new->pages[1] = new->pages[0] + 1;
		new->pages[2] = new->pages[1] + 1;
		new->pages[3] = new->pages[2] + 1;
	}
	new->page_count = pg_count;
	new->num_scratch_pages = pg_count;
	new->type = AGP_PHYS_MEMORY;
	new->physical = page_to_phys(new->pages[0]);
	return new;
}

static struct agp_memory *intel_i810_alloc_by_type(size_t pg_count, int type)
{
	struct agp_memory *new;

	if (type == AGP_DCACHE_MEMORY) {
		if (pg_count != intel_private.num_dcache_entries)
			return NULL;

		new = agp_create_memory(1);
		if (new == NULL)
			return NULL;

		new->type = AGP_DCACHE_MEMORY;
		new->page_count = pg_count;
		new->num_scratch_pages = 0;
		agp_free_page_array(new);
		return new;
	}
	if (type == AGP_PHYS_MEMORY)
		return alloc_agpphysmem_i8xx(pg_count, type);
	return NULL;
}

static void intel_i810_free_by_type(struct agp_memory *curr)
{
	agp_free_key(curr->key);
	if (curr->type == AGP_PHYS_MEMORY) {
		if (curr->page_count == 4)
			i8xx_destroy_pages(curr->pages[0]);
		else {
			agp_bridge->driver->agp_destroy_page(curr->pages[0],
							     AGP_PAGE_DESTROY_UNMAP);
			agp_bridge->driver->agp_destroy_page(curr->pages[0],
							     AGP_PAGE_DESTROY_FREE);
		}
		agp_free_page_array(curr);
	}
	kfree(curr);
}

static unsigned long intel_i810_mask_memory(struct agp_bridge_data *bridge,
					    dma_addr_t addr, int type)
{
	/* Type checking must be done elsewhere */
	return addr | bridge->driver->masks[type].mask;
}

static struct aper_size_info_fixed intel_i830_sizes[] =
{
	{128, 32768, 5},
	/* The 64M mode still requires a 128k gatt */
	{64, 16384, 5},
	{256, 65536, 6},
	{512, 131072, 7},
};

static void intel_i830_init_gtt_entries(void)
{
	u16 gmch_ctrl;
	int gtt_entries;
	u8 rdct;
	int local = 0;
	static const int ddt[4] = { 0, 16, 32, 64 };
	int size; /* reserved space (in kb) at the top of stolen memory */

	pci_read_config_word(agp_bridge->dev, I830_GMCH_CTRL, &gmch_ctrl);

	if (IS_I965) {
		u32 pgetbl_ctl;
		pgetbl_ctl = readl(intel_private.registers+I810_PGETBL_CTL);

		/* The 965 has a field telling us the size of the GTT,
		 * which may be larger than what is necessary to map the
		 * aperture.
		 */
		switch (pgetbl_ctl & I965_PGETBL_SIZE_MASK) {
		case I965_PGETBL_SIZE_128KB:
			size = 128;
			break;
		case I965_PGETBL_SIZE_256KB:
			size = 256;
			break;
		case I965_PGETBL_SIZE_512KB:
			size = 512;
			break;
		case I965_PGETBL_SIZE_1MB:
			size = 1024;
			break;
		case I965_PGETBL_SIZE_2MB:
			size = 2048;
			break;
		case I965_PGETBL_SIZE_1_5MB:
			size = 1024 + 512;
			break;
		default:
			dev_info(&intel_private.pcidev->dev,
				 "unknown page table size, assuming 512KB\n");
			size = 512;
		}
		size += 4; /* add in BIOS popup space */
	} else if (IS_G33 && !IS_PINEVIEW) {
	/* G33's GTT size defined in gmch_ctrl */
		switch (gmch_ctrl & G33_PGETBL_SIZE_MASK) {
		case G33_PGETBL_SIZE_1M:
			size = 1024;
			break;
		case G33_PGETBL_SIZE_2M:
			size = 2048;
			break;
		default:
			dev_info(&agp_bridge->dev->dev,
				 "unknown page table size 0x%x, assuming 512KB\n",
				(gmch_ctrl & G33_PGETBL_SIZE_MASK));
			size = 512;
		}
		size += 4;
	} else if (IS_G4X || IS_PINEVIEW) {
		/* On 4 series hardware, GTT stolen is separate from graphics
		 * stolen, ignore it in stolen gtt entries counting.  However,
		 * 4KB of the stolen memory doesn't get mapped to the GTT.
		 */
		size = 4;
	} else {
		/* On previous hardware, the GTT size was just what was
		 * required to map the aperture.
		 */
		size = agp_bridge->driver->fetch_size() + 4;
	}

	if (agp_bridge->dev->device == PCI_DEVICE_ID_INTEL_82830_HB ||
	    agp_bridge->dev->device == PCI_DEVICE_ID_INTEL_82845G_HB) {
		switch (gmch_ctrl & I830_GMCH_GMS_MASK) {
		case I830_GMCH_GMS_STOLEN_512:
			gtt_entries = KB(512) - KB(size);
			break;
		case I830_GMCH_GMS_STOLEN_1024:
			gtt_entries = MB(1) - KB(size);
			break;
		case I830_GMCH_GMS_STOLEN_8192:
			gtt_entries = MB(8) - KB(size);
			break;
		case I830_GMCH_GMS_LOCAL:
			rdct = readb(intel_private.registers+I830_RDRAM_CHANNEL_TYPE);
			gtt_entries = (I830_RDRAM_ND(rdct) + 1) *
					MB(ddt[I830_RDRAM_DDT(rdct)]);
			local = 1;
			break;
		default:
			gtt_entries = 0;
			break;
		}
	} else {
		switch (gmch_ctrl & I855_GMCH_GMS_MASK) {
		case I855_GMCH_GMS_STOLEN_1M:
			gtt_entries = MB(1) - KB(size);
			break;
		case I855_GMCH_GMS_STOLEN_4M:
			gtt_entries = MB(4) - KB(size);
			break;
		case I855_GMCH_GMS_STOLEN_8M:
			gtt_entries = MB(8) - KB(size);
			break;
		case I855_GMCH_GMS_STOLEN_16M:
			gtt_entries = MB(16) - KB(size);
			break;
		case I855_GMCH_GMS_STOLEN_32M:
			gtt_entries = MB(32) - KB(size);
			break;
		case I915_GMCH_GMS_STOLEN_48M:
			/* Check it's really I915G */
			if (IS_I915 || IS_I965 || IS_G33 || IS_G4X)
				gtt_entries = MB(48) - KB(size);
			else
				gtt_entries = 0;
			break;
		case I915_GMCH_GMS_STOLEN_64M:
			/* Check it's really I915G */
			if (IS_I915 || IS_I965 || IS_G33 || IS_G4X)
				gtt_entries = MB(64) - KB(size);
			else
				gtt_entries = 0;
			break;
		case G33_GMCH_GMS_STOLEN_128M:
			if (IS_G33 || IS_I965 || IS_G4X)
				gtt_entries = MB(128) - KB(size);
			else
				gtt_entries = 0;
			break;
		case G33_GMCH_GMS_STOLEN_256M:
			if (IS_G33 || IS_I965 || IS_G4X)
				gtt_entries = MB(256) - KB(size);
			else
				gtt_entries = 0;
			break;
		case INTEL_GMCH_GMS_STOLEN_96M:
			if (IS_I965 || IS_G4X)
				gtt_entries = MB(96) - KB(size);
			else
				gtt_entries = 0;
			break;
		case INTEL_GMCH_GMS_STOLEN_160M:
			if (IS_I965 || IS_G4X)
				gtt_entries = MB(160) - KB(size);
			else
				gtt_entries = 0;
			break;
		case INTEL_GMCH_GMS_STOLEN_224M:
			if (IS_I965 || IS_G4X)
				gtt_entries = MB(224) - KB(size);
			else
				gtt_entries = 0;
			break;
		case INTEL_GMCH_GMS_STOLEN_352M:
			if (IS_I965 || IS_G4X)
				gtt_entries = MB(352) - KB(size);
			else
				gtt_entries = 0;
			break;
		default:
			gtt_entries = 0;
			break;
		}
	}
	if (gtt_entries > 0) {
		dev_info(&agp_bridge->dev->dev, "detected %dK %s memory\n",
		       gtt_entries / KB(1), local ? "local" : "stolen");
		gtt_entries /= KB(4);
	} else {
		dev_info(&agp_bridge->dev->dev,
		       "no pre-allocated video memory detected\n");
		gtt_entries = 0;
	}

	intel_private.gtt_entries = gtt_entries;
}

static void intel_i830_fini_flush(void)
{
	kunmap(intel_private.i8xx_page);
	intel_private.i8xx_flush_page = NULL;
	unmap_page_from_agp(intel_private.i8xx_page);

	__free_page(intel_private.i8xx_page);
	intel_private.i8xx_page = NULL;
}

static void intel_i830_setup_flush(void)
{
	/* return if we've already set the flush mechanism up */
	if (intel_private.i8xx_page)
		return;

	intel_private.i8xx_page = alloc_page(GFP_KERNEL | __GFP_ZERO | GFP_DMA32);
	if (!intel_private.i8xx_page)
		return;

	intel_private.i8xx_flush_page = kmap(intel_private.i8xx_page);
	if (!intel_private.i8xx_flush_page)
		intel_i830_fini_flush();
}

static void
do_wbinvd(void *null)
{
	wbinvd();
}

/* The chipset_flush interface needs to get data that has already been
 * flushed out of the CPU all the way out to main memory, because the GPU
 * doesn't snoop those buffers.
 *
 * The 8xx series doesn't have the same lovely interface for flushing the
 * chipset write buffers that the later chips do. According to the 865
 * specs, it's 64 octwords, or 1KB.  So, to get those previous things in
 * that buffer out, we just fill 1KB and clflush it out, on the assumption
 * that it'll push whatever was in there out.  It appears to work.
 */
static void intel_i830_chipset_flush(struct agp_bridge_data *bridge)
{
	unsigned int *pg = intel_private.i8xx_flush_page;

	memset(pg, 0, 1024);

	if (cpu_has_clflush) {
		clflush_cache_range(pg, 1024);
	} else {
		if (on_each_cpu(do_wbinvd, NULL, 1) != 0)
			printk(KERN_ERR "Timed out waiting for cache flush.\n");
	}
}

/* The intel i830 automatically initializes the agp aperture during POST.
 * Use the memory already set aside for in the GTT.
 */
static int intel_i830_create_gatt_table(struct agp_bridge_data *bridge)
{
	int page_order;
	struct aper_size_info_fixed *size;
	int num_entries;
	u32 temp;

	size = agp_bridge->current_size;
	page_order = size->page_order;
	num_entries = size->num_entries;
	agp_bridge->gatt_table_real = NULL;

	pci_read_config_dword(intel_private.pcidev, I810_MMADDR, &temp);
	temp &= 0xfff80000;

	intel_private.registers = ioremap(temp, 128 * 4096);
	if (!intel_private.registers)
		return -ENOMEM;

	temp = readl(intel_private.registers+I810_PGETBL_CTL) & 0xfffff000;
	global_cache_flush();	/* FIXME: ?? */

	/* we have to call this as early as possible after the MMIO base address is known */
	intel_i830_init_gtt_entries();

	agp_bridge->gatt_table = NULL;

	agp_bridge->gatt_bus_addr = temp;

	return 0;
}

/* Return the gatt table to a sane state. Use the top of stolen
 * memory for the GTT.
 */
static int intel_i830_free_gatt_table(struct agp_bridge_data *bridge)
{
	return 0;
}

static int intel_i830_fetch_size(void)
{
	u16 gmch_ctrl;
	struct aper_size_info_fixed *values;

	values = A_SIZE_FIX(agp_bridge->driver->aperture_sizes);

	if (agp_bridge->dev->device != PCI_DEVICE_ID_INTEL_82830_HB &&
	    agp_bridge->dev->device != PCI_DEVICE_ID_INTEL_82845G_HB) {
		/* 855GM/852GM/865G has 128MB aperture size */
		agp_bridge->previous_size = agp_bridge->current_size = (void *) values;
		agp_bridge->aperture_size_idx = 0;
		return values[0].size;
	}

	pci_read_config_word(agp_bridge->dev, I830_GMCH_CTRL, &gmch_ctrl);

	if ((gmch_ctrl & I830_GMCH_MEM_MASK) == I830_GMCH_MEM_128M) {
		agp_bridge->previous_size = agp_bridge->current_size = (void *) values;
		agp_bridge->aperture_size_idx = 0;
		return values[0].size;
	} else {
		agp_bridge->previous_size = agp_bridge->current_size = (void *) (values + 1);
		agp_bridge->aperture_size_idx = 1;
		return values[1].size;
	}

	return 0;
}

static int intel_i830_configure(void)
{
	struct aper_size_info_fixed *current_size;
	u32 temp;
	u16 gmch_ctrl;
	int i;

	current_size = A_SIZE_FIX(agp_bridge->current_size);

	pci_read_config_dword(intel_private.pcidev, I810_GMADDR, &temp);
	agp_bridge->gart_bus_addr = (temp & PCI_BASE_ADDRESS_MEM_MASK);

	pci_read_config_word(agp_bridge->dev, I830_GMCH_CTRL, &gmch_ctrl);
	gmch_ctrl |= I830_GMCH_ENABLED;
	pci_write_config_word(agp_bridge->dev, I830_GMCH_CTRL, gmch_ctrl);

	writel(agp_bridge->gatt_bus_addr|I810_PGETBL_ENABLED, intel_private.registers+I810_PGETBL_CTL);
	readl(intel_private.registers+I810_PGETBL_CTL);	/* PCI Posting. */

	if (agp_bridge->driver->needs_scratch_page) {
		for (i = intel_private.gtt_entries; i < current_size->num_entries; i++) {
			writel(agp_bridge->scratch_page, intel_private.registers+I810_PTE_BASE+(i*4));
		}
		readl(intel_private.registers+I810_PTE_BASE+((i-1)*4));	/* PCI Posting. */
	}

	global_cache_flush();

	intel_i830_setup_flush();
	return 0;
}

static void intel_i830_cleanup(void)
{
	iounmap(intel_private.registers);
}

static int intel_i830_insert_entries(struct agp_memory *mem, off_t pg_start,
				     int type)
{
	int i, j, num_entries;
	void *temp;
	int ret = -EINVAL;
	int mask_type;

	if (mem->page_count == 0)
		goto out;

	temp = agp_bridge->current_size;
	num_entries = A_SIZE_FIX(temp)->num_entries;

	if (pg_start < intel_private.gtt_entries) {
		dev_printk(KERN_DEBUG, &intel_private.pcidev->dev,
			   "pg_start == 0x%.8lx, intel_private.gtt_entries == 0x%.8x\n",
			   pg_start, intel_private.gtt_entries);

		dev_info(&intel_private.pcidev->dev,
			 "trying to insert into local/stolen memory\n");
		goto out_err;
	}

	if ((pg_start + mem->page_count) > num_entries)
		goto out_err;

	/* The i830 can't check the GTT for entries since its read only,
	 * depend on the caller to make the correct offset decisions.
	 */

	if (type != mem->type)
		goto out_err;

	mask_type = agp_bridge->driver->agp_type_to_mask_type(agp_bridge, type);

	if (mask_type != 0 && mask_type != AGP_PHYS_MEMORY &&
	    mask_type != INTEL_AGP_CACHED_MEMORY)
		goto out_err;

	if (!mem->is_flushed)
		global_cache_flush();

	for (i = 0, j = pg_start; i < mem->page_count; i++, j++) {
		writel(agp_bridge->driver->mask_memory(agp_bridge,
				page_to_phys(mem->pages[i]), mask_type),
		       intel_private.registers+I810_PTE_BASE+(j*4));
	}
	readl(intel_private.registers+I810_PTE_BASE+((j-1)*4));
	agp_bridge->driver->tlb_flush(mem);

out:
	ret = 0;
out_err:
	mem->is_flushed = true;
	return ret;
}

static int intel_i830_remove_entries(struct agp_memory *mem, off_t pg_start,
				     int type)
{
	int i;

	if (mem->page_count == 0)
		return 0;

	if (pg_start < intel_private.gtt_entries) {
		dev_info(&intel_private.pcidev->dev,
			 "trying to disable local/stolen memory\n");
		return -EINVAL;
	}

	for (i = pg_start; i < (mem->page_count + pg_start); i++) {
		writel(agp_bridge->scratch_page, intel_private.registers+I810_PTE_BASE+(i*4));
	}
	readl(intel_private.registers+I810_PTE_BASE+((i-1)*4));

	agp_bridge->driver->tlb_flush(mem);
	return 0;
}

static struct agp_memory *intel_i830_alloc_by_type(size_t pg_count, int type)
{
	if (type == AGP_PHYS_MEMORY)
		return alloc_agpphysmem_i8xx(pg_count, type);
	/* always return NULL for other allocation types for now */
	return NULL;
}

static int intel_alloc_chipset_flush_resource(void)
{
	int ret;
	ret = pci_bus_alloc_resource(agp_bridge->dev->bus, &intel_private.ifp_resource, PAGE_SIZE,
				     PAGE_SIZE, PCIBIOS_MIN_MEM, 0,
				     pcibios_align_resource, agp_bridge->dev);

	return ret;
}

static void intel_i915_setup_chipset_flush(void)
{
	int ret;
	u32 temp;

	pci_read_config_dword(agp_bridge->dev, I915_IFPADDR, &temp);
	if (!(temp & 0x1)) {
		intel_alloc_chipset_flush_resource();
		intel_private.resource_valid = 1;
		pci_write_config_dword(agp_bridge->dev, I915_IFPADDR, (intel_private.ifp_resource.start & 0xffffffff) | 0x1);
	} else {
		temp &= ~1;

		intel_private.resource_valid = 1;
		intel_private.ifp_resource.start = temp;
		intel_private.ifp_resource.end = temp + PAGE_SIZE;
		ret = request_resource(&iomem_resource, &intel_private.ifp_resource);
		/* some BIOSes reserve this area in a pnp some don't */
		if (ret)
			intel_private.resource_valid = 0;
	}
}

static void intel_i965_g33_setup_chipset_flush(void)
{
	u32 temp_hi, temp_lo;
	int ret;

	pci_read_config_dword(agp_bridge->dev, I965_IFPADDR + 4, &temp_hi);
	pci_read_config_dword(agp_bridge->dev, I965_IFPADDR, &temp_lo);

	if (!(temp_lo & 0x1)) {

		intel_alloc_chipset_flush_resource();

		intel_private.resource_valid = 1;
		pci_write_config_dword(agp_bridge->dev, I965_IFPADDR + 4,
			upper_32_bits(intel_private.ifp_resource.start));
		pci_write_config_dword(agp_bridge->dev, I965_IFPADDR, (intel_private.ifp_resource.start & 0xffffffff) | 0x1);
	} else {
		u64 l64;

		temp_lo &= ~0x1;
		l64 = ((u64)temp_hi << 32) | temp_lo;

		intel_private.resource_valid = 1;
		intel_private.ifp_resource.start = l64;
		intel_private.ifp_resource.end = l64 + PAGE_SIZE;
		ret = request_resource(&iomem_resource, &intel_private.ifp_resource);
		/* some BIOSes reserve this area in a pnp some don't */
		if (ret)
			intel_private.resource_valid = 0;
	}
}

static void intel_i9xx_setup_flush(void)
{
	/* return if already configured */
	if (intel_private.ifp_resource.start)
		return;

	/* setup a resource for this object */
	intel_private.ifp_resource.name = "Intel Flush Page";
	intel_private.ifp_resource.flags = IORESOURCE_MEM;

	/* Setup chipset flush for 915 */
	if (IS_I965 || IS_G33 || IS_G4X) {
		intel_i965_g33_setup_chipset_flush();
	} else {
		intel_i915_setup_chipset_flush();
	}

	if (intel_private.ifp_resource.start) {
		intel_private.i9xx_flush_page = ioremap_nocache(intel_private.ifp_resource.start, PAGE_SIZE);
		if (!intel_private.i9xx_flush_page)
			dev_info(&intel_private.pcidev->dev, "can't ioremap flush page - no chipset flushing");
	}
}

static int intel_i915_configure(void)
{
	struct aper_size_info_fixed *current_size;
	u32 temp;
	u16 gmch_ctrl;
	int i;

	current_size = A_SIZE_FIX(agp_bridge->current_size);

	pci_read_config_dword(intel_private.pcidev, I915_GMADDR, &temp);

	agp_bridge->gart_bus_addr = (temp & PCI_BASE_ADDRESS_MEM_MASK);

	pci_read_config_word(agp_bridge->dev, I830_GMCH_CTRL, &gmch_ctrl);
	gmch_ctrl |= I830_GMCH_ENABLED;
	pci_write_config_word(agp_bridge->dev, I830_GMCH_CTRL, gmch_ctrl);

	writel(agp_bridge->gatt_bus_addr|I810_PGETBL_ENABLED, intel_private.registers+I810_PGETBL_CTL);
	readl(intel_private.registers+I810_PGETBL_CTL);	/* PCI Posting. */

	if (agp_bridge->driver->needs_scratch_page) {
		for (i = intel_private.gtt_entries; i < intel_private.gtt_total_size; i++) {
			writel(agp_bridge->scratch_page, intel_private.gtt+i);
		}
		readl(intel_private.gtt+i-1);	/* PCI Posting. */
	}

	global_cache_flush();

	intel_i9xx_setup_flush();

	return 0;
}

static void intel_i915_cleanup(void)
{
	if (intel_private.i9xx_flush_page)
		iounmap(intel_private.i9xx_flush_page);
	if (intel_private.resource_valid)
		release_resource(&intel_private.ifp_resource);
	intel_private.ifp_resource.start = 0;
	intel_private.resource_valid = 0;
	iounmap(intel_private.gtt);
	iounmap(intel_private.registers);
}

static void intel_i915_chipset_flush(struct agp_bridge_data *bridge)
{
	if (intel_private.i9xx_flush_page)
		writel(1, intel_private.i9xx_flush_page);
}

static int intel_i915_insert_entries(struct agp_memory *mem, off_t pg_start,
				     int type)
{
	int num_entries;
	void *temp;
	int ret = -EINVAL;
	int mask_type;

	if (mem->page_count == 0)
		goto out;

	temp = agp_bridge->current_size;
	num_entries = A_SIZE_FIX(temp)->num_entries;

	if (pg_start < intel_private.gtt_entries) {
		dev_printk(KERN_DEBUG, &intel_private.pcidev->dev,
			   "pg_start == 0x%.8lx, intel_private.gtt_entries == 0x%.8x\n",
			   pg_start, intel_private.gtt_entries);

		dev_info(&intel_private.pcidev->dev,
			 "trying to insert into local/stolen memory\n");
		goto out_err;
	}

	if ((pg_start + mem->page_count) > num_entries)
		goto out_err;

	/* The i915 can't check the GTT for entries since it's read only;
	 * depend on the caller to make the correct offset decisions.
	 */

	if (type != mem->type)
		goto out_err;

	mask_type = agp_bridge->driver->agp_type_to_mask_type(agp_bridge, type);

	if (mask_type != 0 && mask_type != AGP_PHYS_MEMORY &&
	    mask_type != INTEL_AGP_CACHED_MEMORY)
		goto out_err;

	if (!mem->is_flushed)
		global_cache_flush();

	intel_agp_insert_sg_entries(mem, pg_start, mask_type);
	agp_bridge->driver->tlb_flush(mem);

 out:
	ret = 0;
 out_err:
	mem->is_flushed = true;
	return ret;
}

static int intel_i915_remove_entries(struct agp_memory *mem, off_t pg_start,
				     int type)
{
	int i;

	if (mem->page_count == 0)
		return 0;

	if (pg_start < intel_private.gtt_entries) {
		dev_info(&intel_private.pcidev->dev,
			 "trying to disable local/stolen memory\n");
		return -EINVAL;
	}

	for (i = pg_start; i < (mem->page_count + pg_start); i++)
		writel(agp_bridge->scratch_page, intel_private.gtt+i);

	readl(intel_private.gtt+i-1);

	agp_bridge->driver->tlb_flush(mem);
	return 0;
}

/* Return the aperture size by just checking the resource length.  The effect
 * described in the spec of the MSAC registers is just changing of the
 * resource size.
 */
static int intel_i9xx_fetch_size(void)
{
	int num_sizes = ARRAY_SIZE(intel_i830_sizes);
	int aper_size; /* size in megabytes */
	int i;

	aper_size = pci_resource_len(intel_private.pcidev, 2) / MB(1);

	for (i = 0; i < num_sizes; i++) {
		if (aper_size == intel_i830_sizes[i].size) {
			agp_bridge->current_size = intel_i830_sizes + i;
			agp_bridge->previous_size = agp_bridge->current_size;
			return aper_size;
		}
	}

	return 0;
}

/* The intel i915 automatically initializes the agp aperture during POST.
 * Use the memory already set aside for in the GTT.
 */
static int intel_i915_create_gatt_table(struct agp_bridge_data *bridge)
{
	int page_order;
	struct aper_size_info_fixed *size;
	int num_entries;
	u32 temp, temp2;
	int gtt_map_size = 256 * 1024;

	size = agp_bridge->current_size;
	page_order = size->page_order;
	num_entries = size->num_entries;
	agp_bridge->gatt_table_real = NULL;

	pci_read_config_dword(intel_private.pcidev, I915_MMADDR, &temp);
	pci_read_config_dword(intel_private.pcidev, I915_PTEADDR, &temp2);

	if (IS_G33)
	    gtt_map_size = 1024 * 1024; /* 1M on G33 */
	intel_private.gtt = ioremap(temp2, gtt_map_size);
	if (!intel_private.gtt)
		return -ENOMEM;

	intel_private.gtt_total_size = gtt_map_size / 4;

	temp &= 0xfff80000;

	intel_private.registers = ioremap(temp, 128 * 4096);
	if (!intel_private.registers) {
		iounmap(intel_private.gtt);
		return -ENOMEM;
	}

	temp = readl(intel_private.registers+I810_PGETBL_CTL) & 0xfffff000;
	global_cache_flush();	/* FIXME: ? */

	/* we have to call this as early as possible after the MMIO base address is known */
	intel_i830_init_gtt_entries();

	agp_bridge->gatt_table = NULL;

	agp_bridge->gatt_bus_addr = temp;

	return 0;
}

/*
 * The i965 supports 36-bit physical addresses, but to keep
 * the format of the GTT the same, the bits that don't fit
 * in a 32-bit word are shifted down to bits 4..7.
 *
 * Gcc is smart enough to notice that "(addr >> 28) & 0xf0"
 * is always zero on 32-bit architectures, so no need to make
 * this conditional.
 */
static unsigned long intel_i965_mask_memory(struct agp_bridge_data *bridge,
					    dma_addr_t addr, int type)
{
	/* Shift high bits down */
	addr |= (addr >> 28) & 0xf0;

	/* Type checking must be done elsewhere */
	return addr | bridge->driver->masks[type].mask;
}

static void intel_i965_get_gtt_range(int *gtt_offset, int *gtt_size)
{
	switch (agp_bridge->dev->device) {
	case PCI_DEVICE_ID_INTEL_GM45_HB:
	case PCI_DEVICE_ID_INTEL_EAGLELAKE_HB:
	case PCI_DEVICE_ID_INTEL_Q45_HB:
	case PCI_DEVICE_ID_INTEL_G45_HB:
	case PCI_DEVICE_ID_INTEL_G41_HB:
	case PCI_DEVICE_ID_INTEL_B43_HB:
<<<<<<< HEAD
	case PCI_DEVICE_ID_INTEL_IGDNG_D_HB:
	case PCI_DEVICE_ID_INTEL_IGDNG_M_HB:
	case PCI_DEVICE_ID_INTEL_IGDNG_MA_HB:
	case PCI_DEVICE_ID_INTEL_IGDNG_MC2_HB:
=======
	case PCI_DEVICE_ID_INTEL_IRONLAKE_D_HB:
	case PCI_DEVICE_ID_INTEL_IRONLAKE_M_HB:
	case PCI_DEVICE_ID_INTEL_IRONLAKE_MA_HB:
	case PCI_DEVICE_ID_INTEL_IRONLAKE_MC2_HB:
>>>>>>> 2fbe74b9
		*gtt_offset = *gtt_size = MB(2);
		break;
	default:
		*gtt_offset = *gtt_size = KB(512);
	}
}

/* The intel i965 automatically initializes the agp aperture during POST.
 * Use the memory already set aside for in the GTT.
 */
static int intel_i965_create_gatt_table(struct agp_bridge_data *bridge)
{
	int page_order;
	struct aper_size_info_fixed *size;
	int num_entries;
	u32 temp;
	int gtt_offset, gtt_size;

	size = agp_bridge->current_size;
	page_order = size->page_order;
	num_entries = size->num_entries;
	agp_bridge->gatt_table_real = NULL;

	pci_read_config_dword(intel_private.pcidev, I915_MMADDR, &temp);

	temp &= 0xfff00000;

	intel_i965_get_gtt_range(&gtt_offset, &gtt_size);

	intel_private.gtt = ioremap((temp + gtt_offset) , gtt_size);

	if (!intel_private.gtt)
		return -ENOMEM;

	intel_private.gtt_total_size = gtt_size / 4;

	intel_private.registers = ioremap(temp, 128 * 4096);
	if (!intel_private.registers) {
		iounmap(intel_private.gtt);
		return -ENOMEM;
	}

	temp = readl(intel_private.registers+I810_PGETBL_CTL) & 0xfffff000;
	global_cache_flush();   /* FIXME: ? */

	/* we have to call this as early as possible after the MMIO base address is known */
	intel_i830_init_gtt_entries();

	agp_bridge->gatt_table = NULL;

	agp_bridge->gatt_bus_addr = temp;

	return 0;
}


static int intel_fetch_size(void)
{
	int i;
	u16 temp;
	struct aper_size_info_16 *values;

	pci_read_config_word(agp_bridge->dev, INTEL_APSIZE, &temp);
	values = A_SIZE_16(agp_bridge->driver->aperture_sizes);

	for (i = 0; i < agp_bridge->driver->num_aperture_sizes; i++) {
		if (temp == values[i].size_value) {
			agp_bridge->previous_size = agp_bridge->current_size = (void *) (values + i);
			agp_bridge->aperture_size_idx = i;
			return values[i].size;
		}
	}

	return 0;
}

static int __intel_8xx_fetch_size(u8 temp)
{
	int i;
	struct aper_size_info_8 *values;

	values = A_SIZE_8(agp_bridge->driver->aperture_sizes);

	for (i = 0; i < agp_bridge->driver->num_aperture_sizes; i++) {
		if (temp == values[i].size_value) {
			agp_bridge->previous_size =
				agp_bridge->current_size = (void *) (values + i);
			agp_bridge->aperture_size_idx = i;
			return values[i].size;
		}
	}
	return 0;
}

static int intel_8xx_fetch_size(void)
{
	u8 temp;

	pci_read_config_byte(agp_bridge->dev, INTEL_APSIZE, &temp);
	return __intel_8xx_fetch_size(temp);
}

static int intel_815_fetch_size(void)
{
	u8 temp;

	/* Intel 815 chipsets have a _weird_ APSIZE register with only
	 * one non-reserved bit, so mask the others out ... */
	pci_read_config_byte(agp_bridge->dev, INTEL_APSIZE, &temp);
	temp &= (1 << 3);

	return __intel_8xx_fetch_size(temp);
}

static void intel_tlbflush(struct agp_memory *mem)
{
	pci_write_config_dword(agp_bridge->dev, INTEL_AGPCTRL, 0x2200);
	pci_write_config_dword(agp_bridge->dev, INTEL_AGPCTRL, 0x2280);
}


static void intel_8xx_tlbflush(struct agp_memory *mem)
{
	u32 temp;
	pci_read_config_dword(agp_bridge->dev, INTEL_AGPCTRL, &temp);
	pci_write_config_dword(agp_bridge->dev, INTEL_AGPCTRL, temp & ~(1 << 7));
	pci_read_config_dword(agp_bridge->dev, INTEL_AGPCTRL, &temp);
	pci_write_config_dword(agp_bridge->dev, INTEL_AGPCTRL, temp | (1 << 7));
}


static void intel_cleanup(void)
{
	u16 temp;
	struct aper_size_info_16 *previous_size;

	previous_size = A_SIZE_16(agp_bridge->previous_size);
	pci_read_config_word(agp_bridge->dev, INTEL_NBXCFG, &temp);
	pci_write_config_word(agp_bridge->dev, INTEL_NBXCFG, temp & ~(1 << 9));
	pci_write_config_word(agp_bridge->dev, INTEL_APSIZE, previous_size->size_value);
}


static void intel_8xx_cleanup(void)
{
	u16 temp;
	struct aper_size_info_8 *previous_size;

	previous_size = A_SIZE_8(agp_bridge->previous_size);
	pci_read_config_word(agp_bridge->dev, INTEL_NBXCFG, &temp);
	pci_write_config_word(agp_bridge->dev, INTEL_NBXCFG, temp & ~(1 << 9));
	pci_write_config_byte(agp_bridge->dev, INTEL_APSIZE, previous_size->size_value);
}


static int intel_configure(void)
{
	u32 temp;
	u16 temp2;
	struct aper_size_info_16 *current_size;

	current_size = A_SIZE_16(agp_bridge->current_size);

	/* aperture size */
	pci_write_config_word(agp_bridge->dev, INTEL_APSIZE, current_size->size_value);

	/* address to map to */
	pci_read_config_dword(agp_bridge->dev, AGP_APBASE, &temp);
	agp_bridge->gart_bus_addr = (temp & PCI_BASE_ADDRESS_MEM_MASK);

	/* attbase - aperture base */
	pci_write_config_dword(agp_bridge->dev, INTEL_ATTBASE, agp_bridge->gatt_bus_addr);

	/* agpctrl */
	pci_write_config_dword(agp_bridge->dev, INTEL_AGPCTRL, 0x2280);

	/* paccfg/nbxcfg */
	pci_read_config_word(agp_bridge->dev, INTEL_NBXCFG, &temp2);
	pci_write_config_word(agp_bridge->dev, INTEL_NBXCFG,
			(temp2 & ~(1 << 10)) | (1 << 9));
	/* clear any possible error conditions */
	pci_write_config_byte(agp_bridge->dev, INTEL_ERRSTS + 1, 7);
	return 0;
}

static int intel_815_configure(void)
{
	u32 temp, addr;
	u8 temp2;
	struct aper_size_info_8 *current_size;

	/* attbase - aperture base */
	/* the Intel 815 chipset spec. says that bits 29-31 in the
	* ATTBASE register are reserved -> try not to write them */
	if (agp_bridge->gatt_bus_addr & INTEL_815_ATTBASE_MASK) {
		dev_emerg(&agp_bridge->dev->dev, "gatt bus addr too high");
		return -EINVAL;
	}

	current_size = A_SIZE_8(agp_bridge->current_size);

	/* aperture size */
	pci_write_config_byte(agp_bridge->dev, INTEL_APSIZE,
			current_size->size_value);

	/* address to map to */
	pci_read_config_dword(agp_bridge->dev, AGP_APBASE, &temp);
	agp_bridge->gart_bus_addr = (temp & PCI_BASE_ADDRESS_MEM_MASK);

	pci_read_config_dword(agp_bridge->dev, INTEL_ATTBASE, &addr);
	addr &= INTEL_815_ATTBASE_MASK;
	addr |= agp_bridge->gatt_bus_addr;
	pci_write_config_dword(agp_bridge->dev, INTEL_ATTBASE, addr);

	/* agpctrl */
	pci_write_config_dword(agp_bridge->dev, INTEL_AGPCTRL, 0x0000);

	/* apcont */
	pci_read_config_byte(agp_bridge->dev, INTEL_815_APCONT, &temp2);
	pci_write_config_byte(agp_bridge->dev, INTEL_815_APCONT, temp2 | (1 << 1));

	/* clear any possible error conditions */
	/* Oddness : this chipset seems to have no ERRSTS register ! */
	return 0;
}

static void intel_820_tlbflush(struct agp_memory *mem)
{
	return;
}

static void intel_820_cleanup(void)
{
	u8 temp;
	struct aper_size_info_8 *previous_size;

	previous_size = A_SIZE_8(agp_bridge->previous_size);
	pci_read_config_byte(agp_bridge->dev, INTEL_I820_RDCR, &temp);
	pci_write_config_byte(agp_bridge->dev, INTEL_I820_RDCR,
			temp & ~(1 << 1));
	pci_write_config_byte(agp_bridge->dev, INTEL_APSIZE,
			previous_size->size_value);
}


static int intel_820_configure(void)
{
	u32 temp;
	u8 temp2;
	struct aper_size_info_8 *current_size;

	current_size = A_SIZE_8(agp_bridge->current_size);

	/* aperture size */
	pci_write_config_byte(agp_bridge->dev, INTEL_APSIZE, current_size->size_value);

	/* address to map to */
	pci_read_config_dword(agp_bridge->dev, AGP_APBASE, &temp);
	agp_bridge->gart_bus_addr = (temp & PCI_BASE_ADDRESS_MEM_MASK);

	/* attbase - aperture base */
	pci_write_config_dword(agp_bridge->dev, INTEL_ATTBASE, agp_bridge->gatt_bus_addr);

	/* agpctrl */
	pci_write_config_dword(agp_bridge->dev, INTEL_AGPCTRL, 0x0000);

	/* global enable aperture access */
	/* This flag is not accessed through MCHCFG register as in */
	/* i850 chipset. */
	pci_read_config_byte(agp_bridge->dev, INTEL_I820_RDCR, &temp2);
	pci_write_config_byte(agp_bridge->dev, INTEL_I820_RDCR, temp2 | (1 << 1));
	/* clear any possible AGP-related error conditions */
	pci_write_config_word(agp_bridge->dev, INTEL_I820_ERRSTS, 0x001c);
	return 0;
}

static int intel_840_configure(void)
{
	u32 temp;
	u16 temp2;
	struct aper_size_info_8 *current_size;

	current_size = A_SIZE_8(agp_bridge->current_size);

	/* aperture size */
	pci_write_config_byte(agp_bridge->dev, INTEL_APSIZE, current_size->size_value);

	/* address to map to */
	pci_read_config_dword(agp_bridge->dev, AGP_APBASE, &temp);
	agp_bridge->gart_bus_addr = (temp & PCI_BASE_ADDRESS_MEM_MASK);

	/* attbase - aperture base */
	pci_write_config_dword(agp_bridge->dev, INTEL_ATTBASE, agp_bridge->gatt_bus_addr);

	/* agpctrl */
	pci_write_config_dword(agp_bridge->dev, INTEL_AGPCTRL, 0x0000);

	/* mcgcfg */
	pci_read_config_word(agp_bridge->dev, INTEL_I840_MCHCFG, &temp2);
	pci_write_config_word(agp_bridge->dev, INTEL_I840_MCHCFG, temp2 | (1 << 9));
	/* clear any possible error conditions */
	pci_write_config_word(agp_bridge->dev, INTEL_I840_ERRSTS, 0xc000);
	return 0;
}

static int intel_845_configure(void)
{
	u32 temp;
	u8 temp2;
	struct aper_size_info_8 *current_size;

	current_size = A_SIZE_8(agp_bridge->current_size);

	/* aperture size */
	pci_write_config_byte(agp_bridge->dev, INTEL_APSIZE, current_size->size_value);

	if (agp_bridge->apbase_config != 0) {
		pci_write_config_dword(agp_bridge->dev, AGP_APBASE,
				       agp_bridge->apbase_config);
	} else {
		/* address to map to */
		pci_read_config_dword(agp_bridge->dev, AGP_APBASE, &temp);
		agp_bridge->gart_bus_addr = (temp & PCI_BASE_ADDRESS_MEM_MASK);
		agp_bridge->apbase_config = temp;
	}

	/* attbase - aperture base */
	pci_write_config_dword(agp_bridge->dev, INTEL_ATTBASE, agp_bridge->gatt_bus_addr);

	/* agpctrl */
	pci_write_config_dword(agp_bridge->dev, INTEL_AGPCTRL, 0x0000);

	/* agpm */
	pci_read_config_byte(agp_bridge->dev, INTEL_I845_AGPM, &temp2);
	pci_write_config_byte(agp_bridge->dev, INTEL_I845_AGPM, temp2 | (1 << 1));
	/* clear any possible error conditions */
	pci_write_config_word(agp_bridge->dev, INTEL_I845_ERRSTS, 0x001c);

	intel_i830_setup_flush();
	return 0;
}

static int intel_850_configure(void)
{
	u32 temp;
	u16 temp2;
	struct aper_size_info_8 *current_size;

	current_size = A_SIZE_8(agp_bridge->current_size);

	/* aperture size */
	pci_write_config_byte(agp_bridge->dev, INTEL_APSIZE, current_size->size_value);

	/* address to map to */
	pci_read_config_dword(agp_bridge->dev, AGP_APBASE, &temp);
	agp_bridge->gart_bus_addr = (temp & PCI_BASE_ADDRESS_MEM_MASK);

	/* attbase - aperture base */
	pci_write_config_dword(agp_bridge->dev, INTEL_ATTBASE, agp_bridge->gatt_bus_addr);

	/* agpctrl */
	pci_write_config_dword(agp_bridge->dev, INTEL_AGPCTRL, 0x0000);

	/* mcgcfg */
	pci_read_config_word(agp_bridge->dev, INTEL_I850_MCHCFG, &temp2);
	pci_write_config_word(agp_bridge->dev, INTEL_I850_MCHCFG, temp2 | (1 << 9));
	/* clear any possible AGP-related error conditions */
	pci_write_config_word(agp_bridge->dev, INTEL_I850_ERRSTS, 0x001c);
	return 0;
}

static int intel_860_configure(void)
{
	u32 temp;
	u16 temp2;
	struct aper_size_info_8 *current_size;

	current_size = A_SIZE_8(agp_bridge->current_size);

	/* aperture size */
	pci_write_config_byte(agp_bridge->dev, INTEL_APSIZE, current_size->size_value);

	/* address to map to */
	pci_read_config_dword(agp_bridge->dev, AGP_APBASE, &temp);
	agp_bridge->gart_bus_addr = (temp & PCI_BASE_ADDRESS_MEM_MASK);

	/* attbase - aperture base */
	pci_write_config_dword(agp_bridge->dev, INTEL_ATTBASE, agp_bridge->gatt_bus_addr);

	/* agpctrl */
	pci_write_config_dword(agp_bridge->dev, INTEL_AGPCTRL, 0x0000);

	/* mcgcfg */
	pci_read_config_word(agp_bridge->dev, INTEL_I860_MCHCFG, &temp2);
	pci_write_config_word(agp_bridge->dev, INTEL_I860_MCHCFG, temp2 | (1 << 9));
	/* clear any possible AGP-related error conditions */
	pci_write_config_word(agp_bridge->dev, INTEL_I860_ERRSTS, 0xf700);
	return 0;
}

static int intel_830mp_configure(void)
{
	u32 temp;
	u16 temp2;
	struct aper_size_info_8 *current_size;

	current_size = A_SIZE_8(agp_bridge->current_size);

	/* aperture size */
	pci_write_config_byte(agp_bridge->dev, INTEL_APSIZE, current_size->size_value);

	/* address to map to */
	pci_read_config_dword(agp_bridge->dev, AGP_APBASE, &temp);
	agp_bridge->gart_bus_addr = (temp & PCI_BASE_ADDRESS_MEM_MASK);

	/* attbase - aperture base */
	pci_write_config_dword(agp_bridge->dev, INTEL_ATTBASE, agp_bridge->gatt_bus_addr);

	/* agpctrl */
	pci_write_config_dword(agp_bridge->dev, INTEL_AGPCTRL, 0x0000);

	/* gmch */
	pci_read_config_word(agp_bridge->dev, INTEL_NBXCFG, &temp2);
	pci_write_config_word(agp_bridge->dev, INTEL_NBXCFG, temp2 | (1 << 9));
	/* clear any possible AGP-related error conditions */
	pci_write_config_word(agp_bridge->dev, INTEL_I830_ERRSTS, 0x1c);
	return 0;
}

static int intel_7505_configure(void)
{
	u32 temp;
	u16 temp2;
	struct aper_size_info_8 *current_size;

	current_size = A_SIZE_8(agp_bridge->current_size);

	/* aperture size */
	pci_write_config_byte(agp_bridge->dev, INTEL_APSIZE, current_size->size_value);

	/* address to map to */
	pci_read_config_dword(agp_bridge->dev, AGP_APBASE, &temp);
	agp_bridge->gart_bus_addr = (temp & PCI_BASE_ADDRESS_MEM_MASK);

	/* attbase - aperture base */
	pci_write_config_dword(agp_bridge->dev, INTEL_ATTBASE, agp_bridge->gatt_bus_addr);

	/* agpctrl */
	pci_write_config_dword(agp_bridge->dev, INTEL_AGPCTRL, 0x0000);

	/* mchcfg */
	pci_read_config_word(agp_bridge->dev, INTEL_I7505_MCHCFG, &temp2);
	pci_write_config_word(agp_bridge->dev, INTEL_I7505_MCHCFG, temp2 | (1 << 9));

	return 0;
}

/* Setup function */
static const struct gatt_mask intel_generic_masks[] =
{
	{.mask = 0x00000017, .type = 0}
};

static const struct aper_size_info_8 intel_815_sizes[2] =
{
	{64, 16384, 4, 0},
	{32, 8192, 3, 8},
};

static const struct aper_size_info_8 intel_8xx_sizes[7] =
{
	{256, 65536, 6, 0},
	{128, 32768, 5, 32},
	{64, 16384, 4, 48},
	{32, 8192, 3, 56},
	{16, 4096, 2, 60},
	{8, 2048, 1, 62},
	{4, 1024, 0, 63}
};

static const struct aper_size_info_16 intel_generic_sizes[7] =
{
	{256, 65536, 6, 0},
	{128, 32768, 5, 32},
	{64, 16384, 4, 48},
	{32, 8192, 3, 56},
	{16, 4096, 2, 60},
	{8, 2048, 1, 62},
	{4, 1024, 0, 63}
};

static const struct aper_size_info_8 intel_830mp_sizes[4] =
{
	{256, 65536, 6, 0},
	{128, 32768, 5, 32},
	{64, 16384, 4, 48},
	{32, 8192, 3, 56}
};

static const struct agp_bridge_driver intel_generic_driver = {
	.owner			= THIS_MODULE,
	.aperture_sizes		= intel_generic_sizes,
	.size_type		= U16_APER_SIZE,
	.num_aperture_sizes	= 7,
	.configure		= intel_configure,
	.fetch_size		= intel_fetch_size,
	.cleanup		= intel_cleanup,
	.tlb_flush		= intel_tlbflush,
	.mask_memory		= agp_generic_mask_memory,
	.masks			= intel_generic_masks,
	.agp_enable		= agp_generic_enable,
	.cache_flush		= global_cache_flush,
	.create_gatt_table	= agp_generic_create_gatt_table,
	.free_gatt_table	= agp_generic_free_gatt_table,
	.insert_memory		= agp_generic_insert_memory,
	.remove_memory		= agp_generic_remove_memory,
	.alloc_by_type		= agp_generic_alloc_by_type,
	.free_by_type		= agp_generic_free_by_type,
	.agp_alloc_page		= agp_generic_alloc_page,
	.agp_alloc_pages        = agp_generic_alloc_pages,
	.agp_destroy_page	= agp_generic_destroy_page,
	.agp_destroy_pages      = agp_generic_destroy_pages,
	.agp_type_to_mask_type  = agp_generic_type_to_mask_type,
};

static const struct agp_bridge_driver intel_810_driver = {
	.owner			= THIS_MODULE,
	.aperture_sizes		= intel_i810_sizes,
	.size_type		= FIXED_APER_SIZE,
	.num_aperture_sizes	= 2,
	.needs_scratch_page	= true,
	.configure		= intel_i810_configure,
	.fetch_size		= intel_i810_fetch_size,
	.cleanup		= intel_i810_cleanup,
	.tlb_flush		= intel_i810_tlbflush,
	.mask_memory		= intel_i810_mask_memory,
	.masks			= intel_i810_masks,
	.agp_enable		= intel_i810_agp_enable,
	.cache_flush		= global_cache_flush,
	.create_gatt_table	= agp_generic_create_gatt_table,
	.free_gatt_table	= agp_generic_free_gatt_table,
	.insert_memory		= intel_i810_insert_entries,
	.remove_memory		= intel_i810_remove_entries,
	.alloc_by_type		= intel_i810_alloc_by_type,
	.free_by_type		= intel_i810_free_by_type,
	.agp_alloc_page		= agp_generic_alloc_page,
	.agp_alloc_pages        = agp_generic_alloc_pages,
	.agp_destroy_page	= agp_generic_destroy_page,
	.agp_destroy_pages      = agp_generic_destroy_pages,
	.agp_type_to_mask_type  = agp_generic_type_to_mask_type,
};

static const struct agp_bridge_driver intel_815_driver = {
	.owner			= THIS_MODULE,
	.aperture_sizes		= intel_815_sizes,
	.size_type		= U8_APER_SIZE,
	.num_aperture_sizes	= 2,
	.configure		= intel_815_configure,
	.fetch_size		= intel_815_fetch_size,
	.cleanup		= intel_8xx_cleanup,
	.tlb_flush		= intel_8xx_tlbflush,
	.mask_memory		= agp_generic_mask_memory,
	.masks			= intel_generic_masks,
	.agp_enable		= agp_generic_enable,
	.cache_flush		= global_cache_flush,
	.create_gatt_table	= agp_generic_create_gatt_table,
	.free_gatt_table	= agp_generic_free_gatt_table,
	.insert_memory		= agp_generic_insert_memory,
	.remove_memory		= agp_generic_remove_memory,
	.alloc_by_type		= agp_generic_alloc_by_type,
	.free_by_type		= agp_generic_free_by_type,
	.agp_alloc_page		= agp_generic_alloc_page,
	.agp_alloc_pages        = agp_generic_alloc_pages,
	.agp_destroy_page	= agp_generic_destroy_page,
	.agp_destroy_pages      = agp_generic_destroy_pages,
	.agp_type_to_mask_type	= agp_generic_type_to_mask_type,
};

static const struct agp_bridge_driver intel_830_driver = {
	.owner			= THIS_MODULE,
	.aperture_sizes		= intel_i830_sizes,
	.size_type		= FIXED_APER_SIZE,
	.num_aperture_sizes	= 4,
	.needs_scratch_page	= true,
	.configure		= intel_i830_configure,
	.fetch_size		= intel_i830_fetch_size,
	.cleanup		= intel_i830_cleanup,
	.tlb_flush		= intel_i810_tlbflush,
	.mask_memory		= intel_i810_mask_memory,
	.masks			= intel_i810_masks,
	.agp_enable		= intel_i810_agp_enable,
	.cache_flush		= global_cache_flush,
	.create_gatt_table	= intel_i830_create_gatt_table,
	.free_gatt_table	= intel_i830_free_gatt_table,
	.insert_memory		= intel_i830_insert_entries,
	.remove_memory		= intel_i830_remove_entries,
	.alloc_by_type		= intel_i830_alloc_by_type,
	.free_by_type		= intel_i810_free_by_type,
	.agp_alloc_page		= agp_generic_alloc_page,
	.agp_alloc_pages        = agp_generic_alloc_pages,
	.agp_destroy_page	= agp_generic_destroy_page,
	.agp_destroy_pages      = agp_generic_destroy_pages,
	.agp_type_to_mask_type  = intel_i830_type_to_mask_type,
	.chipset_flush		= intel_i830_chipset_flush,
};

static const struct agp_bridge_driver intel_820_driver = {
	.owner			= THIS_MODULE,
	.aperture_sizes		= intel_8xx_sizes,
	.size_type		= U8_APER_SIZE,
	.num_aperture_sizes	= 7,
	.configure		= intel_820_configure,
	.fetch_size		= intel_8xx_fetch_size,
	.cleanup		= intel_820_cleanup,
	.tlb_flush		= intel_820_tlbflush,
	.mask_memory		= agp_generic_mask_memory,
	.masks			= intel_generic_masks,
	.agp_enable		= agp_generic_enable,
	.cache_flush		= global_cache_flush,
	.create_gatt_table	= agp_generic_create_gatt_table,
	.free_gatt_table	= agp_generic_free_gatt_table,
	.insert_memory		= agp_generic_insert_memory,
	.remove_memory		= agp_generic_remove_memory,
	.alloc_by_type		= agp_generic_alloc_by_type,
	.free_by_type		= agp_generic_free_by_type,
	.agp_alloc_page		= agp_generic_alloc_page,
	.agp_alloc_pages        = agp_generic_alloc_pages,
	.agp_destroy_page	= agp_generic_destroy_page,
	.agp_destroy_pages      = agp_generic_destroy_pages,
	.agp_type_to_mask_type  = agp_generic_type_to_mask_type,
};

static const struct agp_bridge_driver intel_830mp_driver = {
	.owner			= THIS_MODULE,
	.aperture_sizes		= intel_830mp_sizes,
	.size_type		= U8_APER_SIZE,
	.num_aperture_sizes	= 4,
	.configure		= intel_830mp_configure,
	.fetch_size		= intel_8xx_fetch_size,
	.cleanup		= intel_8xx_cleanup,
	.tlb_flush		= intel_8xx_tlbflush,
	.mask_memory		= agp_generic_mask_memory,
	.masks			= intel_generic_masks,
	.agp_enable		= agp_generic_enable,
	.cache_flush		= global_cache_flush,
	.create_gatt_table	= agp_generic_create_gatt_table,
	.free_gatt_table	= agp_generic_free_gatt_table,
	.insert_memory		= agp_generic_insert_memory,
	.remove_memory		= agp_generic_remove_memory,
	.alloc_by_type		= agp_generic_alloc_by_type,
	.free_by_type		= agp_generic_free_by_type,
	.agp_alloc_page		= agp_generic_alloc_page,
	.agp_alloc_pages        = agp_generic_alloc_pages,
	.agp_destroy_page	= agp_generic_destroy_page,
	.agp_destroy_pages      = agp_generic_destroy_pages,
	.agp_type_to_mask_type  = agp_generic_type_to_mask_type,
};

static const struct agp_bridge_driver intel_840_driver = {
	.owner			= THIS_MODULE,
	.aperture_sizes		= intel_8xx_sizes,
	.size_type		= U8_APER_SIZE,
	.num_aperture_sizes	= 7,
	.configure		= intel_840_configure,
	.fetch_size		= intel_8xx_fetch_size,
	.cleanup		= intel_8xx_cleanup,
	.tlb_flush		= intel_8xx_tlbflush,
	.mask_memory		= agp_generic_mask_memory,
	.masks			= intel_generic_masks,
	.agp_enable		= agp_generic_enable,
	.cache_flush		= global_cache_flush,
	.create_gatt_table	= agp_generic_create_gatt_table,
	.free_gatt_table	= agp_generic_free_gatt_table,
	.insert_memory		= agp_generic_insert_memory,
	.remove_memory		= agp_generic_remove_memory,
	.alloc_by_type		= agp_generic_alloc_by_type,
	.free_by_type		= agp_generic_free_by_type,
	.agp_alloc_page		= agp_generic_alloc_page,
	.agp_alloc_pages        = agp_generic_alloc_pages,
	.agp_destroy_page	= agp_generic_destroy_page,
	.agp_destroy_pages      = agp_generic_destroy_pages,
	.agp_type_to_mask_type  = agp_generic_type_to_mask_type,
};

static const struct agp_bridge_driver intel_845_driver = {
	.owner			= THIS_MODULE,
	.aperture_sizes		= intel_8xx_sizes,
	.size_type		= U8_APER_SIZE,
	.num_aperture_sizes	= 7,
	.configure		= intel_845_configure,
	.fetch_size		= intel_8xx_fetch_size,
	.cleanup		= intel_8xx_cleanup,
	.tlb_flush		= intel_8xx_tlbflush,
	.mask_memory		= agp_generic_mask_memory,
	.masks			= intel_generic_masks,
	.agp_enable		= agp_generic_enable,
	.cache_flush		= global_cache_flush,
	.create_gatt_table	= agp_generic_create_gatt_table,
	.free_gatt_table	= agp_generic_free_gatt_table,
	.insert_memory		= agp_generic_insert_memory,
	.remove_memory		= agp_generic_remove_memory,
	.alloc_by_type		= agp_generic_alloc_by_type,
	.free_by_type		= agp_generic_free_by_type,
	.agp_alloc_page		= agp_generic_alloc_page,
	.agp_alloc_pages        = agp_generic_alloc_pages,
	.agp_destroy_page	= agp_generic_destroy_page,
	.agp_destroy_pages      = agp_generic_destroy_pages,
	.agp_type_to_mask_type  = agp_generic_type_to_mask_type,
	.chipset_flush		= intel_i830_chipset_flush,
};

static const struct agp_bridge_driver intel_850_driver = {
	.owner			= THIS_MODULE,
	.aperture_sizes		= intel_8xx_sizes,
	.size_type		= U8_APER_SIZE,
	.num_aperture_sizes	= 7,
	.configure		= intel_850_configure,
	.fetch_size		= intel_8xx_fetch_size,
	.cleanup		= intel_8xx_cleanup,
	.tlb_flush		= intel_8xx_tlbflush,
	.mask_memory		= agp_generic_mask_memory,
	.masks			= intel_generic_masks,
	.agp_enable		= agp_generic_enable,
	.cache_flush		= global_cache_flush,
	.create_gatt_table	= agp_generic_create_gatt_table,
	.free_gatt_table	= agp_generic_free_gatt_table,
	.insert_memory		= agp_generic_insert_memory,
	.remove_memory		= agp_generic_remove_memory,
	.alloc_by_type		= agp_generic_alloc_by_type,
	.free_by_type		= agp_generic_free_by_type,
	.agp_alloc_page		= agp_generic_alloc_page,
	.agp_alloc_pages        = agp_generic_alloc_pages,
	.agp_destroy_page	= agp_generic_destroy_page,
	.agp_destroy_pages      = agp_generic_destroy_pages,
	.agp_type_to_mask_type  = agp_generic_type_to_mask_type,
};

static const struct agp_bridge_driver intel_860_driver = {
	.owner			= THIS_MODULE,
	.aperture_sizes		= intel_8xx_sizes,
	.size_type		= U8_APER_SIZE,
	.num_aperture_sizes	= 7,
	.configure		= intel_860_configure,
	.fetch_size		= intel_8xx_fetch_size,
	.cleanup		= intel_8xx_cleanup,
	.tlb_flush		= intel_8xx_tlbflush,
	.mask_memory		= agp_generic_mask_memory,
	.masks			= intel_generic_masks,
	.agp_enable		= agp_generic_enable,
	.cache_flush		= global_cache_flush,
	.create_gatt_table	= agp_generic_create_gatt_table,
	.free_gatt_table	= agp_generic_free_gatt_table,
	.insert_memory		= agp_generic_insert_memory,
	.remove_memory		= agp_generic_remove_memory,
	.alloc_by_type		= agp_generic_alloc_by_type,
	.free_by_type		= agp_generic_free_by_type,
	.agp_alloc_page		= agp_generic_alloc_page,
	.agp_alloc_pages        = agp_generic_alloc_pages,
	.agp_destroy_page	= agp_generic_destroy_page,
	.agp_destroy_pages      = agp_generic_destroy_pages,
	.agp_type_to_mask_type  = agp_generic_type_to_mask_type,
};

static const struct agp_bridge_driver intel_915_driver = {
	.owner			= THIS_MODULE,
	.aperture_sizes		= intel_i830_sizes,
	.size_type		= FIXED_APER_SIZE,
	.num_aperture_sizes	= 4,
	.needs_scratch_page	= true,
	.configure		= intel_i915_configure,
	.fetch_size		= intel_i9xx_fetch_size,
	.cleanup		= intel_i915_cleanup,
	.tlb_flush		= intel_i810_tlbflush,
	.mask_memory		= intel_i810_mask_memory,
	.masks			= intel_i810_masks,
	.agp_enable		= intel_i810_agp_enable,
	.cache_flush		= global_cache_flush,
	.create_gatt_table	= intel_i915_create_gatt_table,
	.free_gatt_table	= intel_i830_free_gatt_table,
	.insert_memory		= intel_i915_insert_entries,
	.remove_memory		= intel_i915_remove_entries,
	.alloc_by_type		= intel_i830_alloc_by_type,
	.free_by_type		= intel_i810_free_by_type,
	.agp_alloc_page		= agp_generic_alloc_page,
	.agp_alloc_pages        = agp_generic_alloc_pages,
	.agp_destroy_page	= agp_generic_destroy_page,
	.agp_destroy_pages      = agp_generic_destroy_pages,
	.agp_type_to_mask_type  = intel_i830_type_to_mask_type,
	.chipset_flush		= intel_i915_chipset_flush,
#ifdef USE_PCI_DMA_API
	.agp_map_page		= intel_agp_map_page,
	.agp_unmap_page		= intel_agp_unmap_page,
	.agp_map_memory		= intel_agp_map_memory,
	.agp_unmap_memory	= intel_agp_unmap_memory,
#endif
};

static const struct agp_bridge_driver intel_i965_driver = {
	.owner			= THIS_MODULE,
	.aperture_sizes		= intel_i830_sizes,
	.size_type		= FIXED_APER_SIZE,
	.num_aperture_sizes	= 4,
	.needs_scratch_page	= true,
	.configure		= intel_i915_configure,
	.fetch_size		= intel_i9xx_fetch_size,
	.cleanup		= intel_i915_cleanup,
	.tlb_flush		= intel_i810_tlbflush,
	.mask_memory		= intel_i965_mask_memory,
	.masks			= intel_i810_masks,
	.agp_enable		= intel_i810_agp_enable,
	.cache_flush		= global_cache_flush,
	.create_gatt_table	= intel_i965_create_gatt_table,
	.free_gatt_table	= intel_i830_free_gatt_table,
	.insert_memory		= intel_i915_insert_entries,
	.remove_memory		= intel_i915_remove_entries,
	.alloc_by_type		= intel_i830_alloc_by_type,
	.free_by_type		= intel_i810_free_by_type,
	.agp_alloc_page		= agp_generic_alloc_page,
	.agp_alloc_pages        = agp_generic_alloc_pages,
	.agp_destroy_page	= agp_generic_destroy_page,
	.agp_destroy_pages      = agp_generic_destroy_pages,
	.agp_type_to_mask_type	= intel_i830_type_to_mask_type,
	.chipset_flush		= intel_i915_chipset_flush,
#ifdef USE_PCI_DMA_API
	.agp_map_page		= intel_agp_map_page,
	.agp_unmap_page		= intel_agp_unmap_page,
	.agp_map_memory		= intel_agp_map_memory,
	.agp_unmap_memory	= intel_agp_unmap_memory,
#endif
};

static const struct agp_bridge_driver intel_7505_driver = {
	.owner			= THIS_MODULE,
	.aperture_sizes		= intel_8xx_sizes,
	.size_type		= U8_APER_SIZE,
	.num_aperture_sizes	= 7,
	.configure		= intel_7505_configure,
	.fetch_size		= intel_8xx_fetch_size,
	.cleanup		= intel_8xx_cleanup,
	.tlb_flush		= intel_8xx_tlbflush,
	.mask_memory		= agp_generic_mask_memory,
	.masks			= intel_generic_masks,
	.agp_enable		= agp_generic_enable,
	.cache_flush		= global_cache_flush,
	.create_gatt_table	= agp_generic_create_gatt_table,
	.free_gatt_table	= agp_generic_free_gatt_table,
	.insert_memory		= agp_generic_insert_memory,
	.remove_memory		= agp_generic_remove_memory,
	.alloc_by_type		= agp_generic_alloc_by_type,
	.free_by_type		= agp_generic_free_by_type,
	.agp_alloc_page		= agp_generic_alloc_page,
	.agp_alloc_pages        = agp_generic_alloc_pages,
	.agp_destroy_page	= agp_generic_destroy_page,
	.agp_destroy_pages      = agp_generic_destroy_pages,
	.agp_type_to_mask_type  = agp_generic_type_to_mask_type,
};

static const struct agp_bridge_driver intel_g33_driver = {
	.owner			= THIS_MODULE,
	.aperture_sizes		= intel_i830_sizes,
	.size_type		= FIXED_APER_SIZE,
	.num_aperture_sizes	= 4,
	.needs_scratch_page	= true,
	.configure		= intel_i915_configure,
	.fetch_size		= intel_i9xx_fetch_size,
	.cleanup		= intel_i915_cleanup,
	.tlb_flush		= intel_i810_tlbflush,
	.mask_memory		= intel_i965_mask_memory,
	.masks			= intel_i810_masks,
	.agp_enable		= intel_i810_agp_enable,
	.cache_flush		= global_cache_flush,
	.create_gatt_table	= intel_i915_create_gatt_table,
	.free_gatt_table	= intel_i830_free_gatt_table,
	.insert_memory		= intel_i915_insert_entries,
	.remove_memory		= intel_i915_remove_entries,
	.alloc_by_type		= intel_i830_alloc_by_type,
	.free_by_type		= intel_i810_free_by_type,
	.agp_alloc_page		= agp_generic_alloc_page,
	.agp_alloc_pages        = agp_generic_alloc_pages,
	.agp_destroy_page	= agp_generic_destroy_page,
	.agp_destroy_pages      = agp_generic_destroy_pages,
	.agp_type_to_mask_type	= intel_i830_type_to_mask_type,
	.chipset_flush		= intel_i915_chipset_flush,
#ifdef USE_PCI_DMA_API
	.agp_map_page		= intel_agp_map_page,
	.agp_unmap_page		= intel_agp_unmap_page,
	.agp_map_memory		= intel_agp_map_memory,
	.agp_unmap_memory	= intel_agp_unmap_memory,
#endif
};

static int find_gmch(u16 device)
{
	struct pci_dev *gmch_device;

	gmch_device = pci_get_device(PCI_VENDOR_ID_INTEL, device, NULL);
	if (gmch_device && PCI_FUNC(gmch_device->devfn) != 0) {
		gmch_device = pci_get_device(PCI_VENDOR_ID_INTEL,
					     device, gmch_device);
	}

	if (!gmch_device)
		return 0;

	intel_private.pcidev = gmch_device;
	return 1;
}

/* Table to describe Intel GMCH and AGP/PCIE GART drivers.  At least one of
 * driver and gmch_driver must be non-null, and find_gmch will determine
 * which one should be used if a gmch_chip_id is present.
 */
static const struct intel_driver_description {
	unsigned int chip_id;
	unsigned int gmch_chip_id;
	unsigned int multi_gmch_chip; /* if we have more gfx chip type on this HB. */
	char *name;
	const struct agp_bridge_driver *driver;
	const struct agp_bridge_driver *gmch_driver;
} intel_agp_chipsets[] = {
	{ PCI_DEVICE_ID_INTEL_82443LX_0, 0, 0, "440LX", &intel_generic_driver, NULL },
	{ PCI_DEVICE_ID_INTEL_82443BX_0, 0, 0, "440BX", &intel_generic_driver, NULL },
	{ PCI_DEVICE_ID_INTEL_82443GX_0, 0, 0, "440GX", &intel_generic_driver, NULL },
	{ PCI_DEVICE_ID_INTEL_82810_MC1, PCI_DEVICE_ID_INTEL_82810_IG1, 0, "i810",
		NULL, &intel_810_driver },
	{ PCI_DEVICE_ID_INTEL_82810_MC3, PCI_DEVICE_ID_INTEL_82810_IG3, 0, "i810",
		NULL, &intel_810_driver },
	{ PCI_DEVICE_ID_INTEL_82810E_MC, PCI_DEVICE_ID_INTEL_82810E_IG, 0, "i810",
		NULL, &intel_810_driver },
	{ PCI_DEVICE_ID_INTEL_82815_MC, PCI_DEVICE_ID_INTEL_82815_CGC, 0, "i815",
		&intel_815_driver, &intel_810_driver },
	{ PCI_DEVICE_ID_INTEL_82820_HB, 0, 0, "i820", &intel_820_driver, NULL },
	{ PCI_DEVICE_ID_INTEL_82820_UP_HB, 0, 0, "i820", &intel_820_driver, NULL },
	{ PCI_DEVICE_ID_INTEL_82830_HB, PCI_DEVICE_ID_INTEL_82830_CGC, 0, "830M",
		&intel_830mp_driver, &intel_830_driver },
	{ PCI_DEVICE_ID_INTEL_82840_HB, 0, 0, "i840", &intel_840_driver, NULL },
	{ PCI_DEVICE_ID_INTEL_82845_HB, 0, 0, "845G", &intel_845_driver, NULL },
	{ PCI_DEVICE_ID_INTEL_82845G_HB, PCI_DEVICE_ID_INTEL_82845G_IG, 0, "830M",
		&intel_845_driver, &intel_830_driver },
	{ PCI_DEVICE_ID_INTEL_82850_HB, 0, 0, "i850", &intel_850_driver, NULL },
	{ PCI_DEVICE_ID_INTEL_82854_HB, PCI_DEVICE_ID_INTEL_82854_IG, 0, "854",
		&intel_845_driver, &intel_830_driver },
	{ PCI_DEVICE_ID_INTEL_82855PM_HB, 0, 0, "855PM", &intel_845_driver, NULL },
	{ PCI_DEVICE_ID_INTEL_82855GM_HB, PCI_DEVICE_ID_INTEL_82855GM_IG, 0, "855GM",
		&intel_845_driver, &intel_830_driver },
	{ PCI_DEVICE_ID_INTEL_82860_HB, 0, 0, "i860", &intel_860_driver, NULL },
	{ PCI_DEVICE_ID_INTEL_82865_HB, PCI_DEVICE_ID_INTEL_82865_IG, 0, "865",
		&intel_845_driver, &intel_830_driver },
	{ PCI_DEVICE_ID_INTEL_82875_HB, 0, 0, "i875", &intel_845_driver, NULL },
	{ PCI_DEVICE_ID_INTEL_E7221_HB, PCI_DEVICE_ID_INTEL_E7221_IG, 0, "E7221 (i915)",
		NULL, &intel_915_driver },
	{ PCI_DEVICE_ID_INTEL_82915G_HB, PCI_DEVICE_ID_INTEL_82915G_IG, 0, "915G",
		NULL, &intel_915_driver },
	{ PCI_DEVICE_ID_INTEL_82915GM_HB, PCI_DEVICE_ID_INTEL_82915GM_IG, 0, "915GM",
		NULL, &intel_915_driver },
	{ PCI_DEVICE_ID_INTEL_82945G_HB, PCI_DEVICE_ID_INTEL_82945G_IG, 0, "945G",
		NULL, &intel_915_driver },
	{ PCI_DEVICE_ID_INTEL_82945GM_HB, PCI_DEVICE_ID_INTEL_82945GM_IG, 0, "945GM",
		NULL, &intel_915_driver },
	{ PCI_DEVICE_ID_INTEL_82945GME_HB, PCI_DEVICE_ID_INTEL_82945GME_IG, 0, "945GME",
		NULL, &intel_915_driver },
	{ PCI_DEVICE_ID_INTEL_82946GZ_HB, PCI_DEVICE_ID_INTEL_82946GZ_IG, 0, "946GZ",
		NULL, &intel_i965_driver },
	{ PCI_DEVICE_ID_INTEL_82G35_HB, PCI_DEVICE_ID_INTEL_82G35_IG, 0, "G35",
		NULL, &intel_i965_driver },
	{ PCI_DEVICE_ID_INTEL_82965Q_HB, PCI_DEVICE_ID_INTEL_82965Q_IG, 0, "965Q",
		NULL, &intel_i965_driver },
	{ PCI_DEVICE_ID_INTEL_82965G_HB, PCI_DEVICE_ID_INTEL_82965G_IG, 0, "965G",
		NULL, &intel_i965_driver },
	{ PCI_DEVICE_ID_INTEL_82965GM_HB, PCI_DEVICE_ID_INTEL_82965GM_IG, 0, "965GM",
		NULL, &intel_i965_driver },
	{ PCI_DEVICE_ID_INTEL_82965GME_HB, PCI_DEVICE_ID_INTEL_82965GME_IG, 0, "965GME/GLE",
		NULL, &intel_i965_driver },
	{ PCI_DEVICE_ID_INTEL_7505_0, 0, 0, "E7505", &intel_7505_driver, NULL },
	{ PCI_DEVICE_ID_INTEL_7205_0, 0, 0, "E7205", &intel_7505_driver, NULL },
	{ PCI_DEVICE_ID_INTEL_G33_HB, PCI_DEVICE_ID_INTEL_G33_IG, 0, "G33",
		NULL, &intel_g33_driver },
	{ PCI_DEVICE_ID_INTEL_Q35_HB, PCI_DEVICE_ID_INTEL_Q35_IG, 0, "Q35",
		NULL, &intel_g33_driver },
	{ PCI_DEVICE_ID_INTEL_Q33_HB, PCI_DEVICE_ID_INTEL_Q33_IG, 0, "Q33",
		NULL, &intel_g33_driver },
	{ PCI_DEVICE_ID_INTEL_PINEVIEW_M_HB, PCI_DEVICE_ID_INTEL_PINEVIEW_M_IG, 0, "Pineview",
		NULL, &intel_g33_driver },
	{ PCI_DEVICE_ID_INTEL_PINEVIEW_HB, PCI_DEVICE_ID_INTEL_PINEVIEW_IG, 0, "Pineview",
		NULL, &intel_g33_driver },
	{ PCI_DEVICE_ID_INTEL_GM45_HB, PCI_DEVICE_ID_INTEL_GM45_IG, 0,
	    "GM45", NULL, &intel_i965_driver },
	{ PCI_DEVICE_ID_INTEL_EAGLELAKE_HB, PCI_DEVICE_ID_INTEL_EAGLELAKE_IG, 0,
	    "Eaglelake", NULL, &intel_i965_driver },
	{ PCI_DEVICE_ID_INTEL_Q45_HB, PCI_DEVICE_ID_INTEL_Q45_IG, 0,
	    "Q45/Q43", NULL, &intel_i965_driver },
	{ PCI_DEVICE_ID_INTEL_G45_HB, PCI_DEVICE_ID_INTEL_G45_IG, 0,
	    "G45/G43", NULL, &intel_i965_driver },
	{ PCI_DEVICE_ID_INTEL_B43_HB, PCI_DEVICE_ID_INTEL_B43_IG, 0,
	    "B43", NULL, &intel_i965_driver },
	{ PCI_DEVICE_ID_INTEL_G41_HB, PCI_DEVICE_ID_INTEL_G41_IG, 0,
	    "G41", NULL, &intel_i965_driver },
<<<<<<< HEAD
	{ PCI_DEVICE_ID_INTEL_IGDNG_D_HB, PCI_DEVICE_ID_INTEL_IGDNG_D_IG, 0,
	    "IGDNG/D", NULL, &intel_i965_driver },
	{ PCI_DEVICE_ID_INTEL_IGDNG_M_HB, PCI_DEVICE_ID_INTEL_IGDNG_M_IG, 0,
	    "IGDNG/M", NULL, &intel_i965_driver },
	{ PCI_DEVICE_ID_INTEL_IGDNG_MA_HB, PCI_DEVICE_ID_INTEL_IGDNG_M_IG, 0,
	    "IGDNG/MA", NULL, &intel_i965_driver },
	{ PCI_DEVICE_ID_INTEL_IGDNG_MC2_HB, PCI_DEVICE_ID_INTEL_IGDNG_M_IG, 0,
	    "IGDNG/MC2", NULL, &intel_i965_driver },
=======
	{ PCI_DEVICE_ID_INTEL_IRONLAKE_D_HB, PCI_DEVICE_ID_INTEL_IRONLAKE_D_IG, 0,
	    "Ironlake/D", NULL, &intel_i965_driver },
	{ PCI_DEVICE_ID_INTEL_IRONLAKE_M_HB, PCI_DEVICE_ID_INTEL_IRONLAKE_M_IG, 0,
	    "Ironlake/M", NULL, &intel_i965_driver },
	{ PCI_DEVICE_ID_INTEL_IRONLAKE_MA_HB, PCI_DEVICE_ID_INTEL_IRONLAKE_M_IG, 0,
	    "Ironlake/MA", NULL, &intel_i965_driver },
	{ PCI_DEVICE_ID_INTEL_IRONLAKE_MC2_HB, PCI_DEVICE_ID_INTEL_IRONLAKE_M_IG, 0,
	    "Ironlake/MC2", NULL, &intel_i965_driver },
>>>>>>> 2fbe74b9
	{ 0, 0, 0, NULL, NULL, NULL }
};

static int __devinit agp_intel_probe(struct pci_dev *pdev,
				     const struct pci_device_id *ent)
{
	struct agp_bridge_data *bridge;
	u8 cap_ptr = 0;
	struct resource *r;
	int i;

	cap_ptr = pci_find_capability(pdev, PCI_CAP_ID_AGP);

	bridge = agp_alloc_bridge();
	if (!bridge)
		return -ENOMEM;

	for (i = 0; intel_agp_chipsets[i].name != NULL; i++) {
		/* In case that multiple models of gfx chip may
		   stand on same host bridge type, this can be
		   sure we detect the right IGD. */
		if (pdev->device == intel_agp_chipsets[i].chip_id) {
			if ((intel_agp_chipsets[i].gmch_chip_id != 0) &&
				find_gmch(intel_agp_chipsets[i].gmch_chip_id)) {
				bridge->driver =
					intel_agp_chipsets[i].gmch_driver;
				break;
			} else if (intel_agp_chipsets[i].multi_gmch_chip) {
				continue;
			} else {
				bridge->driver = intel_agp_chipsets[i].driver;
				break;
			}
		}
	}

	if (intel_agp_chipsets[i].name == NULL) {
		if (cap_ptr)
			dev_warn(&pdev->dev, "unsupported Intel chipset [%04x/%04x]\n",
				 pdev->vendor, pdev->device);
		agp_put_bridge(bridge);
		return -ENODEV;
	}

	if (bridge->driver == NULL) {
		/* bridge has no AGP and no IGD detected */
		if (cap_ptr)
			dev_warn(&pdev->dev, "can't find bridge device (chip_id: %04x)\n",
				 intel_agp_chipsets[i].gmch_chip_id);
		agp_put_bridge(bridge);
		return -ENODEV;
	}

	bridge->dev = pdev;
	bridge->capndx = cap_ptr;
	bridge->dev_private_data = &intel_private;

	dev_info(&pdev->dev, "Intel %s Chipset\n", intel_agp_chipsets[i].name);

	/*
	* The following fixes the case where the BIOS has "forgotten" to
	* provide an address range for the GART.
	* 20030610 - hamish@zot.org
	*/
	r = &pdev->resource[0];
	if (!r->start && r->end) {
		if (pci_assign_resource(pdev, 0)) {
			dev_err(&pdev->dev, "can't assign resource 0\n");
			agp_put_bridge(bridge);
			return -ENODEV;
		}
	}

	/*
	* If the device has not been properly setup, the following will catch
	* the problem and should stop the system from crashing.
	* 20030610 - hamish@zot.org
	*/
	if (pci_enable_device(pdev)) {
		dev_err(&pdev->dev, "can't enable PCI device\n");
		agp_put_bridge(bridge);
		return -ENODEV;
	}

	/* Fill in the mode register */
	if (cap_ptr) {
		pci_read_config_dword(pdev,
				bridge->capndx+PCI_AGP_STATUS,
				&bridge->mode);
	}

	if (bridge->driver->mask_memory == intel_i965_mask_memory)
		if (pci_set_dma_mask(intel_private.pcidev, DMA_BIT_MASK(36)))
			dev_err(&intel_private.pcidev->dev,
				"set gfx device dma mask 36bit failed!\n");

	pci_set_drvdata(pdev, bridge);
	return agp_add_bridge(bridge);
}

static void __devexit agp_intel_remove(struct pci_dev *pdev)
{
	struct agp_bridge_data *bridge = pci_get_drvdata(pdev);

	agp_remove_bridge(bridge);

	if (intel_private.pcidev)
		pci_dev_put(intel_private.pcidev);

	agp_put_bridge(bridge);
}

#ifdef CONFIG_PM
static int agp_intel_resume(struct pci_dev *pdev)
{
	struct agp_bridge_data *bridge = pci_get_drvdata(pdev);
	int ret_val;

	if (bridge->driver == &intel_generic_driver)
		intel_configure();
	else if (bridge->driver == &intel_850_driver)
		intel_850_configure();
	else if (bridge->driver == &intel_845_driver)
		intel_845_configure();
	else if (bridge->driver == &intel_830mp_driver)
		intel_830mp_configure();
	else if (bridge->driver == &intel_915_driver)
		intel_i915_configure();
	else if (bridge->driver == &intel_830_driver)
		intel_i830_configure();
	else if (bridge->driver == &intel_810_driver)
		intel_i810_configure();
	else if (bridge->driver == &intel_i965_driver)
		intel_i915_configure();

	ret_val = agp_rebind_memory();
	if (ret_val != 0)
		return ret_val;

	return 0;
}
#endif

static struct pci_device_id agp_intel_pci_table[] = {
#define ID(x)						\
	{						\
	.class		= (PCI_CLASS_BRIDGE_HOST << 8),	\
	.class_mask	= ~0,				\
	.vendor		= PCI_VENDOR_ID_INTEL,		\
	.device		= x,				\
	.subvendor	= PCI_ANY_ID,			\
	.subdevice	= PCI_ANY_ID,			\
	}
	ID(PCI_DEVICE_ID_INTEL_82443LX_0),
	ID(PCI_DEVICE_ID_INTEL_82443BX_0),
	ID(PCI_DEVICE_ID_INTEL_82443GX_0),
	ID(PCI_DEVICE_ID_INTEL_82810_MC1),
	ID(PCI_DEVICE_ID_INTEL_82810_MC3),
	ID(PCI_DEVICE_ID_INTEL_82810E_MC),
	ID(PCI_DEVICE_ID_INTEL_82815_MC),
	ID(PCI_DEVICE_ID_INTEL_82820_HB),
	ID(PCI_DEVICE_ID_INTEL_82820_UP_HB),
	ID(PCI_DEVICE_ID_INTEL_82830_HB),
	ID(PCI_DEVICE_ID_INTEL_82840_HB),
	ID(PCI_DEVICE_ID_INTEL_82845_HB),
	ID(PCI_DEVICE_ID_INTEL_82845G_HB),
	ID(PCI_DEVICE_ID_INTEL_82850_HB),
	ID(PCI_DEVICE_ID_INTEL_82854_HB),
	ID(PCI_DEVICE_ID_INTEL_82855PM_HB),
	ID(PCI_DEVICE_ID_INTEL_82855GM_HB),
	ID(PCI_DEVICE_ID_INTEL_82860_HB),
	ID(PCI_DEVICE_ID_INTEL_82865_HB),
	ID(PCI_DEVICE_ID_INTEL_82875_HB),
	ID(PCI_DEVICE_ID_INTEL_7505_0),
	ID(PCI_DEVICE_ID_INTEL_7205_0),
	ID(PCI_DEVICE_ID_INTEL_E7221_HB),
	ID(PCI_DEVICE_ID_INTEL_82915G_HB),
	ID(PCI_DEVICE_ID_INTEL_82915GM_HB),
	ID(PCI_DEVICE_ID_INTEL_82945G_HB),
	ID(PCI_DEVICE_ID_INTEL_82945GM_HB),
	ID(PCI_DEVICE_ID_INTEL_82945GME_HB),
	ID(PCI_DEVICE_ID_INTEL_PINEVIEW_M_HB),
	ID(PCI_DEVICE_ID_INTEL_PINEVIEW_HB),
	ID(PCI_DEVICE_ID_INTEL_82946GZ_HB),
	ID(PCI_DEVICE_ID_INTEL_82G35_HB),
	ID(PCI_DEVICE_ID_INTEL_82965Q_HB),
	ID(PCI_DEVICE_ID_INTEL_82965G_HB),
	ID(PCI_DEVICE_ID_INTEL_82965GM_HB),
	ID(PCI_DEVICE_ID_INTEL_82965GME_HB),
	ID(PCI_DEVICE_ID_INTEL_G33_HB),
	ID(PCI_DEVICE_ID_INTEL_Q35_HB),
	ID(PCI_DEVICE_ID_INTEL_Q33_HB),
	ID(PCI_DEVICE_ID_INTEL_GM45_HB),
	ID(PCI_DEVICE_ID_INTEL_EAGLELAKE_HB),
	ID(PCI_DEVICE_ID_INTEL_Q45_HB),
	ID(PCI_DEVICE_ID_INTEL_G45_HB),
	ID(PCI_DEVICE_ID_INTEL_G41_HB),
	ID(PCI_DEVICE_ID_INTEL_B43_HB),
<<<<<<< HEAD
	ID(PCI_DEVICE_ID_INTEL_IGDNG_D_HB),
	ID(PCI_DEVICE_ID_INTEL_IGDNG_M_HB),
	ID(PCI_DEVICE_ID_INTEL_IGDNG_MA_HB),
	ID(PCI_DEVICE_ID_INTEL_IGDNG_MC2_HB),
=======
	ID(PCI_DEVICE_ID_INTEL_IRONLAKE_D_HB),
	ID(PCI_DEVICE_ID_INTEL_IRONLAKE_M_HB),
	ID(PCI_DEVICE_ID_INTEL_IRONLAKE_MA_HB),
	ID(PCI_DEVICE_ID_INTEL_IRONLAKE_MC2_HB),
>>>>>>> 2fbe74b9
	{ }
};

MODULE_DEVICE_TABLE(pci, agp_intel_pci_table);

static struct pci_driver agp_intel_pci_driver = {
	.name		= "agpgart-intel",
	.id_table	= agp_intel_pci_table,
	.probe		= agp_intel_probe,
	.remove		= __devexit_p(agp_intel_remove),
#ifdef CONFIG_PM
	.resume		= agp_intel_resume,
#endif
};

static int __init agp_intel_init(void)
{
	if (agp_off)
		return -EINVAL;
	return pci_register_driver(&agp_intel_pci_driver);
}

static void __exit agp_intel_cleanup(void)
{
	pci_unregister_driver(&agp_intel_pci_driver);
}

module_init(agp_intel_init);
module_exit(agp_intel_cleanup);

MODULE_AUTHOR("Dave Jones <davej@redhat.com>");
MODULE_LICENSE("GPL and additional rights");<|MERGE_RESOLUTION|>--- conflicted
+++ resolved
@@ -58,21 +58,12 @@
 #define PCI_DEVICE_ID_INTEL_G45_IG          0x2E22
 #define PCI_DEVICE_ID_INTEL_G41_HB          0x2E30
 #define PCI_DEVICE_ID_INTEL_G41_IG          0x2E32
-<<<<<<< HEAD
-#define PCI_DEVICE_ID_INTEL_IGDNG_D_HB	    0x0040
-#define PCI_DEVICE_ID_INTEL_IGDNG_D_IG	    0x0042
-#define PCI_DEVICE_ID_INTEL_IGDNG_M_HB	    0x0044
-#define PCI_DEVICE_ID_INTEL_IGDNG_MA_HB	    0x0062
-#define PCI_DEVICE_ID_INTEL_IGDNG_MC2_HB    0x006a
-#define PCI_DEVICE_ID_INTEL_IGDNG_M_IG	    0x0046
-=======
 #define PCI_DEVICE_ID_INTEL_IRONLAKE_D_HB	    0x0040
 #define PCI_DEVICE_ID_INTEL_IRONLAKE_D_IG	    0x0042
 #define PCI_DEVICE_ID_INTEL_IRONLAKE_M_HB	    0x0044
 #define PCI_DEVICE_ID_INTEL_IRONLAKE_MA_HB	    0x0062
 #define PCI_DEVICE_ID_INTEL_IRONLAKE_MC2_HB    0x006a
 #define PCI_DEVICE_ID_INTEL_IRONLAKE_M_IG	    0x0046
->>>>>>> 2fbe74b9
 
 /* cover 915 and 945 variants */
 #define IS_I915 (agp_bridge->dev->device == PCI_DEVICE_ID_INTEL_E7221_HB || \
@@ -104,17 +95,10 @@
 		agp_bridge->dev->device == PCI_DEVICE_ID_INTEL_GM45_HB || \
 		agp_bridge->dev->device == PCI_DEVICE_ID_INTEL_G41_HB || \
 		agp_bridge->dev->device == PCI_DEVICE_ID_INTEL_B43_HB || \
-<<<<<<< HEAD
-		agp_bridge->dev->device == PCI_DEVICE_ID_INTEL_IGDNG_D_HB || \
-		agp_bridge->dev->device == PCI_DEVICE_ID_INTEL_IGDNG_M_HB || \
-		agp_bridge->dev->device == PCI_DEVICE_ID_INTEL_IGDNG_MA_HB || \
-		agp_bridge->dev->device == PCI_DEVICE_ID_INTEL_IGDNG_MC2_HB)
-=======
 		agp_bridge->dev->device == PCI_DEVICE_ID_INTEL_IRONLAKE_D_HB || \
 		agp_bridge->dev->device == PCI_DEVICE_ID_INTEL_IRONLAKE_M_HB || \
 		agp_bridge->dev->device == PCI_DEVICE_ID_INTEL_IRONLAKE_MA_HB || \
 		agp_bridge->dev->device == PCI_DEVICE_ID_INTEL_IRONLAKE_MC2_HB)
->>>>>>> 2fbe74b9
 
 extern int agp_memory_reserved;
 
@@ -1376,17 +1360,10 @@
 	case PCI_DEVICE_ID_INTEL_G45_HB:
 	case PCI_DEVICE_ID_INTEL_G41_HB:
 	case PCI_DEVICE_ID_INTEL_B43_HB:
-<<<<<<< HEAD
-	case PCI_DEVICE_ID_INTEL_IGDNG_D_HB:
-	case PCI_DEVICE_ID_INTEL_IGDNG_M_HB:
-	case PCI_DEVICE_ID_INTEL_IGDNG_MA_HB:
-	case PCI_DEVICE_ID_INTEL_IGDNG_MC2_HB:
-=======
 	case PCI_DEVICE_ID_INTEL_IRONLAKE_D_HB:
 	case PCI_DEVICE_ID_INTEL_IRONLAKE_M_HB:
 	case PCI_DEVICE_ID_INTEL_IRONLAKE_MA_HB:
 	case PCI_DEVICE_ID_INTEL_IRONLAKE_MC2_HB:
->>>>>>> 2fbe74b9
 		*gtt_offset = *gtt_size = MB(2);
 		break;
 	default:
@@ -2384,16 +2361,6 @@
 	    "B43", NULL, &intel_i965_driver },
 	{ PCI_DEVICE_ID_INTEL_G41_HB, PCI_DEVICE_ID_INTEL_G41_IG, 0,
 	    "G41", NULL, &intel_i965_driver },
-<<<<<<< HEAD
-	{ PCI_DEVICE_ID_INTEL_IGDNG_D_HB, PCI_DEVICE_ID_INTEL_IGDNG_D_IG, 0,
-	    "IGDNG/D", NULL, &intel_i965_driver },
-	{ PCI_DEVICE_ID_INTEL_IGDNG_M_HB, PCI_DEVICE_ID_INTEL_IGDNG_M_IG, 0,
-	    "IGDNG/M", NULL, &intel_i965_driver },
-	{ PCI_DEVICE_ID_INTEL_IGDNG_MA_HB, PCI_DEVICE_ID_INTEL_IGDNG_M_IG, 0,
-	    "IGDNG/MA", NULL, &intel_i965_driver },
-	{ PCI_DEVICE_ID_INTEL_IGDNG_MC2_HB, PCI_DEVICE_ID_INTEL_IGDNG_M_IG, 0,
-	    "IGDNG/MC2", NULL, &intel_i965_driver },
-=======
 	{ PCI_DEVICE_ID_INTEL_IRONLAKE_D_HB, PCI_DEVICE_ID_INTEL_IRONLAKE_D_IG, 0,
 	    "Ironlake/D", NULL, &intel_i965_driver },
 	{ PCI_DEVICE_ID_INTEL_IRONLAKE_M_HB, PCI_DEVICE_ID_INTEL_IRONLAKE_M_IG, 0,
@@ -2402,7 +2369,6 @@
 	    "Ironlake/MA", NULL, &intel_i965_driver },
 	{ PCI_DEVICE_ID_INTEL_IRONLAKE_MC2_HB, PCI_DEVICE_ID_INTEL_IRONLAKE_M_IG, 0,
 	    "Ironlake/MC2", NULL, &intel_i965_driver },
->>>>>>> 2fbe74b9
 	{ 0, 0, 0, NULL, NULL, NULL }
 };
 
@@ -2601,17 +2567,10 @@
 	ID(PCI_DEVICE_ID_INTEL_G45_HB),
 	ID(PCI_DEVICE_ID_INTEL_G41_HB),
 	ID(PCI_DEVICE_ID_INTEL_B43_HB),
-<<<<<<< HEAD
-	ID(PCI_DEVICE_ID_INTEL_IGDNG_D_HB),
-	ID(PCI_DEVICE_ID_INTEL_IGDNG_M_HB),
-	ID(PCI_DEVICE_ID_INTEL_IGDNG_MA_HB),
-	ID(PCI_DEVICE_ID_INTEL_IGDNG_MC2_HB),
-=======
 	ID(PCI_DEVICE_ID_INTEL_IRONLAKE_D_HB),
 	ID(PCI_DEVICE_ID_INTEL_IRONLAKE_M_HB),
 	ID(PCI_DEVICE_ID_INTEL_IRONLAKE_MA_HB),
 	ID(PCI_DEVICE_ID_INTEL_IRONLAKE_MC2_HB),
->>>>>>> 2fbe74b9
 	{ }
 };
 
